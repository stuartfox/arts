
#include <memory>
#include <py_auto_interface.h>
#include <pybind11/attr.h>
#include <pybind11/detail/common.h>
#include <pybind11/pybind11.h>
#include <vector>

#include "debug.h"
#include "py_macros.h"
#include "python_interface_value_type.h"
#include "quantum_numbers.h"

namespace Python {
void py_nlte(py::module_& m) {
<<<<<<< HEAD
  py::class_<VibrationalEnergyLevels>(m, "VibrationalEnergyLevels")
      .def(py::init(
          []() { return std::make_unique<VibrationalEnergyLevels>(); }))
      .def(py::init([](std::map<QuantumIdentifier, Numeric> &in) {
        auto out = std::make_unique<VibrationalEnergyLevels>();
        for (auto &x : in) {
          out->operator[](x.first) = x.second;
        }
        return out;
      }))
      .def(
          "__getitem__",
          [](VibrationalEnergyLevels &x, const QuantumIdentifier &q) {
            if (x.data.find(q) == x.end())
              throw py::key_error(var_string(q));
            return x[q];
          },
          py::return_value_policy::reference_internal)
      .def("__setitem__",
           [](VibrationalEnergyLevels &x, const QuantumIdentifier &q,
              Numeric y) { x[q] = y; })
=======
py::class_<EnergyLevelMapType>(m, "EnergyLevelMapType")
      .def(py::init([]() { return EnergyLevelMapType{}; }), "Default type")
      .def(py::init([](const std::string& c) {
        return toEnergyLevelMapTypeOrThrow(c);
      }), "From :class:`str`")
      .PythonInterfaceCopyValue(EnergyLevelMapType)
      .PythonInterfaceBasicRepresentation(EnergyLevelMapType)
      .def(py::pickle(
          [](const EnergyLevelMapType& t) {
            return py::make_tuple(std::string(toString(t)));
          },
          [](const py::tuple& t) {
            ARTS_USER_ERROR_IF(t.size() != 1, "Invalid state!")
            return EnergyLevelMapType{
                toEnergyLevelMapType(t[0].cast<std::string>())};
          })).doc() = "Type of energy level";
  py::implicitly_convertible<std::string, EnergyLevelMapType>();

  py::class_<EnergyLevelMap>(m, "EnergyLevelMap")
      .def(py::init([]() { return std::make_unique<EnergyLevelMap>(); }), "Default map")
      .PythonInterfaceCopyValue(EnergyLevelMap)
      .PythonInterfaceWorkspaceVariableConversion(EnergyLevelMap)
      .PythonInterfaceBasicRepresentation(EnergyLevelMap)
      .PythonInterfaceFileIO(EnergyLevelMap)
      .PythonInterfaceReadWriteData(EnergyLevelMap, type, ":class:`~pyarts.arts.EnergyLevelMapType` Type")
      .PythonInterfaceReadWriteData(EnergyLevelMap, levels, ":class:`~pyarts.arts.ArrayOfQuantumIdentifier` List of levels")
      .PythonInterfaceReadWriteData(EnergyLevelMap, vib_energy, ":class:`~pyarts.arts.Vector` Vibrational energies")
      .PythonInterfaceReadWriteData(EnergyLevelMap, value, ":class:`~pyarts.arts.Tensor4` Data")
>>>>>>> 6d2fe82e
      .def(py::pickle(
          [](const VibrationalEnergyLevels &t) {
            std::vector<QuantumIdentifier> qn;
            std::vector<Numeric> v;

            qn.reserve(t.size());
            v.reserve(t.size());

            for (auto &x : t) {
              qn.emplace_back(x.first);
              v.emplace_back(x.second);
            }

            return py::make_tuple(qn, v);
          },
          [](const py::tuple &t) {
            ARTS_USER_ERROR_IF(t.size() != 2, "Invalid state!")

            const auto qn = t[0].cast<std::vector<QuantumIdentifier>>();
            const auto v = t[1].cast<std::vector<Numeric>>();
            ARTS_USER_ERROR_IF(v.size() != qn.size(), "Invalid size!")

            auto out = std::make_unique<VibrationalEnergyLevels>();
            for (std::size_t i = 0; i < v.size(); i++) {
              out->operator[](qn[i]) = v[i];
            }
            return out;
          }))
      .PythonInterfaceCopyValue(VibrationalEnergyLevels)
      .PythonInterfaceWorkspaceVariableConversion(VibrationalEnergyLevels)
      .PythonInterfaceBasicRepresentation(VibrationalEnergyLevels)
      .PythonInterfaceFileIO(VibrationalEnergyLevels)
      .PythonInterfaceWorkspaceDocumentation(VibrationalEnergyLevels);
}
}  // namespace Python<|MERGE_RESOLUTION|>--- conflicted
+++ resolved
@@ -13,7 +13,6 @@
 
 namespace Python {
 void py_nlte(py::module_& m) {
-<<<<<<< HEAD
   py::class_<VibrationalEnergyLevels>(m, "VibrationalEnergyLevels")
       .def(py::init(
           []() { return std::make_unique<VibrationalEnergyLevels>(); }))
@@ -35,36 +34,6 @@
       .def("__setitem__",
            [](VibrationalEnergyLevels &x, const QuantumIdentifier &q,
               Numeric y) { x[q] = y; })
-=======
-py::class_<EnergyLevelMapType>(m, "EnergyLevelMapType")
-      .def(py::init([]() { return EnergyLevelMapType{}; }), "Default type")
-      .def(py::init([](const std::string& c) {
-        return toEnergyLevelMapTypeOrThrow(c);
-      }), "From :class:`str`")
-      .PythonInterfaceCopyValue(EnergyLevelMapType)
-      .PythonInterfaceBasicRepresentation(EnergyLevelMapType)
-      .def(py::pickle(
-          [](const EnergyLevelMapType& t) {
-            return py::make_tuple(std::string(toString(t)));
-          },
-          [](const py::tuple& t) {
-            ARTS_USER_ERROR_IF(t.size() != 1, "Invalid state!")
-            return EnergyLevelMapType{
-                toEnergyLevelMapType(t[0].cast<std::string>())};
-          })).doc() = "Type of energy level";
-  py::implicitly_convertible<std::string, EnergyLevelMapType>();
-
-  py::class_<EnergyLevelMap>(m, "EnergyLevelMap")
-      .def(py::init([]() { return std::make_unique<EnergyLevelMap>(); }), "Default map")
-      .PythonInterfaceCopyValue(EnergyLevelMap)
-      .PythonInterfaceWorkspaceVariableConversion(EnergyLevelMap)
-      .PythonInterfaceBasicRepresentation(EnergyLevelMap)
-      .PythonInterfaceFileIO(EnergyLevelMap)
-      .PythonInterfaceReadWriteData(EnergyLevelMap, type, ":class:`~pyarts.arts.EnergyLevelMapType` Type")
-      .PythonInterfaceReadWriteData(EnergyLevelMap, levels, ":class:`~pyarts.arts.ArrayOfQuantumIdentifier` List of levels")
-      .PythonInterfaceReadWriteData(EnergyLevelMap, vib_energy, ":class:`~pyarts.arts.Vector` Vibrational energies")
-      .PythonInterfaceReadWriteData(EnergyLevelMap, value, ":class:`~pyarts.arts.Tensor4` Data")
->>>>>>> 6d2fe82e
       .def(py::pickle(
           [](const VibrationalEnergyLevels &t) {
             std::vector<QuantumIdentifier> qn;
