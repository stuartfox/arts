#include <arts_options.h>
#include <lineshapemodel.h>
#include "atm.h"
#include "ppath_struct.h"

#include "energylevelmap.h"
#include "py_macros.h"
#include "py_auto_interface.h"
#include "python_interface.h"

//! See DeclareOption macro, but this may rename the python class
<<<<<<< HEAD
#define DeclareOptionRenamed(opt_rename, opt_namespace, opt_localname)         \
  [&]() {                                                                      \
    auto cls =                                                                 \
        py::class_<opt_namespace::opt_localname>(opt, #opt_rename)             \
            .def(py::init([]() { return opt_namespace::opt_localname{}; }))    \
            .def(py::init([](const std::string &s) {                           \
              return opt_namespace::to##opt_localname##OrThrow(s);             \
            }))                                                                \
            .def_property(                                                     \
                "value",                                                       \
                [](const opt_namespace::opt_localname &x) {                    \
                  return toString(x);                                          \
                },                                                             \
                [](opt_namespace::opt_localname &x, const std::string &s) {    \
                  x = opt_namespace::to##opt_localname##OrThrow(s);            \
                })                                                             \
            .def(py::self == py::self)                                         \
            .def(py::self != py::self)                                         \
            .def("__hash__",                                                   \
                 [](opt_namespace::opt_localname &x) {                         \
                   return std::hash<opt_namespace::opt_localname>{}(x);        \
                 })                                                            \
            .PythonInterfaceCopyValue(opt_namespace::opt_localname)            \
            .def("__repr__",                                                   \
                 [](opt_namespace::opt_localname &x) { return toString(x); })  \
            .def(py::self == py::self)                                         \
            .def(py::self != py::self)                                         \
            .def(py::pickle(                                                   \
                [](const opt_namespace::opt_localname &t) {                    \
                  return py::make_tuple(                                       \
                      std::string(opt_namespace::toString(t)));                \
                },                                                             \
                [](const py::tuple &t) {                                       \
                  ARTS_USER_ERROR_IF(t.size() != 1, "Invalid state!")          \
                  return opt_namespace::opt_localname{                         \
                      opt_namespace::to##opt_localname##OrThrow(               \
                          t[0].cast<std::string>())};                          \
                }))                                                            \
            .def_static(                                                       \
                "get_options",                                                 \
                []() {                                                         \
                  return opt_namespace::enumtyps::opt_localname##Types;        \
                })                                                             \
            .def_static("get_options_as_strings", []() {                       \
              return opt_namespace::enumstrs::opt_localname##Names;            \
            });                                                                \
    cls.doc() = "Options for " #opt_rename;                                    \
    for (auto &x : opt_namespace::enumtyps::opt_localname##Types) {            \
      cls.def_property_readonly_static(String(toString(x)).c_str(),            \
                                       [x](py::object) { return x; });         \
    }                                                                          \
    py::implicitly_convertible<std::string, opt_namespace::opt_localname>();   \
    return cls;                                                                \
  }();
=======
#define DeclareOptionRenamed(opt_rename, opt_namespace, opt_localname)       \
  py::class_<opt_namespace::opt_localname>(opt, #opt_rename)                 \
      .def(py::init([]() { return opt_namespace::opt_localname{}; }),        \
           "Default value")                                                  \
      .def(py::init([](const std::string& s) {                               \
             return opt_namespace::to##opt_localname##OrThrow(s);            \
           }),                                                               \
           py::arg("str"),                                                   \
           "From :class:`str`")                                              \
      .PythonInterfaceCopyValue(opt_namespace::opt_localname)                \
      .PythonInterfaceBasicRepresentation(opt_namespace::opt_localname)      \
      .def(py::self == py::self)                                             \
      .def(py::self != py::self)                                             \
      .def(py::pickle(                                                       \
          [](const opt_namespace::opt_localname& t) {                        \
            return py::make_tuple(std::string(opt_namespace::toString(t)));  \
          },                                                                 \
          [](const py::tuple& t) {                                           \
            ARTS_USER_ERROR_IF(t.size() != 1, "Invalid state!")              \
            return opt_namespace::opt_localname{                             \
                opt_namespace::to##opt_localname(t[0].cast<std::string>())}; \
          }))                                                                \
      .def_static(                                                           \
          "get_options",                                                     \
          []() { return opt_namespace::enumtyps::opt_localname##Types; },    \
          py::doc(":class:`list` of full set of options available"))         \
      .def_static(                                                           \
          "get_options_as_strings",                                          \
          []() { return opt_namespace::enumstrs::opt_localname##Names; },    \
          py::doc(                                                           \
              ":class:`list` of full set of options available as strings"))  \
      .doc() = "Options for " #opt_rename;                                   \
  py::implicitly_convertible<std::string, opt_namespace::opt_localname>();
>>>>>>> 6d2fe82e

//! Exposes and option defined by the ARTS internal ENUMCLASS macro to pyarts
#define DeclareOption(opt_namespace, opt_localname) \
  DeclareOptionRenamed(opt_localname, opt_namespace, opt_localname)
namespace Python {
void py_options(py::module_& m) {
  auto opt = m.def_submodule("options");
  opt.doc() = "Various named options of Arts";

  // Default agenda options:
  DeclareOption(Options, iy_main_agendaDefaultOptions)
  DeclareOption(Options, iy_loop_freqs_agendaDefaultOptions)
  DeclareOption(Options, iy_space_agendaDefaultOptions)
  DeclareOption(Options, iy_surface_agendaDefaultOptions)
  DeclareOption(Options, iy_cloudbox_agendaDefaultOptions)
  DeclareOption(Options, ppath_agendaDefaultOptions)
  DeclareOption(Options, ppath_step_agendaDefaultOptions)
  DeclareOption(Options, refr_index_air_agendaDefaultOptions)
  DeclareOption(Options, water_p_eq_agendaDefaultOptions)
  DeclareOption(Options, gas_scattering_agendaDefaultOptions)
  DeclareOption(Options, surface_rtprop_agendaDefaultOptions)
  DeclareOption(Options, g0_agendaDefaultOptions)
  DeclareOption(Options, test_agendaDefaultOptions)
  DeclareOption(Options, dobatch_calc_agendaDefaultOptions)
  DeclareOption(Options, ybatch_calc_agendaDefaultOptions)
  DeclareOption(Options, spt_calc_agendaDefaultOptions)
  DeclareOption(Options, sensor_response_agendaDefaultOptions)
  DeclareOption(Options, propmat_clearsky_agendaDefaultOptions)
  DeclareOption(Options, pha_mat_spt_agendaDefaultOptions)
  DeclareOption(Options, met_profile_calc_agendaDefaultOptions)
  DeclareOption(Options, main_agendaDefaultOptions)
  DeclareOption(Options, jacobian_agendaDefaultOptions)
  DeclareOption(Options, iy_radar_agendaDefaultOptions)
  DeclareOption(Options, iy_independent_beam_approx_agendaDefaultOptions)
  DeclareOption(Options, inversion_iterate_agendaDefaultOptions)
  DeclareOption(Options, forloop_agendaDefaultOptions)
  DeclareOption(Options, doit_scat_field_agendaDefaultOptions)
  DeclareOption(Options, doit_rte_agendaDefaultOptions)
  DeclareOption(Options, doit_mono_agendaDefaultOptions)
  DeclareOption(Options, doit_conv_test_agendaDefaultOptions)
  DeclareOption(Options, ppvar_rtprop_agendaDefaultOptions)
  DeclareOption(Options, rte_background_agendaDefaultOptions)

  // Default multiple-choice options:
  DeclareOption(Options, planetDefaultOptions)

  // Enum options relating to spectroscopy
  DeclareOptionRenamed(LineShapeTemperatureModel, LineShape, TemperatureModel)
  DeclareOptionRenamed(AbsorptionCutoffType, Absorption, CutoffType)
  DeclareOptionRenamed(AbsorptionMirroringType, Absorption, MirroringType)
  DeclareOptionRenamed(AbsorptionPopulationType, Absorption,PopulationType)
  DeclareOptionRenamed(AbsorptionNormalizationType, Absorption, NormalizationType)
  DeclareOptionRenamed(LineShapeType, LineShape, Type)
  DeclareOptionRenamed(LineShapeVariable, LineShape, Variable)

<<<<<<< HEAD
  // Ppath
  DeclareOption(Options, PpathBackground)

  // Atm
  DeclareOptionRenamed(AtmExtrapolation, Atm, Extrapolation)
  DeclareOptionRenamed(AtmKey, Atm, Key)


=======
  // Jacobian enums
  DeclareOptionRenamed(JacobianType, Jacobian, Type)
  DeclareOptionRenamed(JacobianAtm, Jacobian, Atm)
  DeclareOptionRenamed(JacobianLine, Jacobian, Line)
  DeclareOptionRenamed(JacobianSensor, Jacobian, Sensor)
  DeclareOptionRenamed(JacobianSpecial, Jacobian, Special)

  // Predef enums
  DeclareOptionRenamed(PredefinedModelDataKey, Absorption::PredefinedModel, DataKey)

  // Predef enums
  DeclareOptionRenamed(QuantumNumberType, Quantum::Number, Type)

  // Species enums
  DeclareOptionRenamed(SpeciesTagType, Species, TagType)
>>>>>>> 6d2fe82e
}
}  // namespace Python<|MERGE_RESOLUTION|>--- conflicted
+++ resolved
@@ -3,102 +3,65 @@
 #include "atm.h"
 #include "ppath_struct.h"
 
-#include "energylevelmap.h"
 #include "py_macros.h"
 #include "py_auto_interface.h"
 #include "python_interface.h"
 
 //! See DeclareOption macro, but this may rename the python class
-<<<<<<< HEAD
-#define DeclareOptionRenamed(opt_rename, opt_namespace, opt_localname)         \
-  [&]() {                                                                      \
-    auto cls =                                                                 \
-        py::class_<opt_namespace::opt_localname>(opt, #opt_rename)             \
-            .def(py::init([]() { return opt_namespace::opt_localname{}; }))    \
-            .def(py::init([](const std::string &s) {                           \
-              return opt_namespace::to##opt_localname##OrThrow(s);             \
-            }))                                                                \
-            .def_property(                                                     \
-                "value",                                                       \
-                [](const opt_namespace::opt_localname &x) {                    \
-                  return toString(x);                                          \
-                },                                                             \
-                [](opt_namespace::opt_localname &x, const std::string &s) {    \
-                  x = opt_namespace::to##opt_localname##OrThrow(s);            \
-                })                                                             \
-            .def(py::self == py::self)                                         \
-            .def(py::self != py::self)                                         \
-            .def("__hash__",                                                   \
-                 [](opt_namespace::opt_localname &x) {                         \
-                   return std::hash<opt_namespace::opt_localname>{}(x);        \
-                 })                                                            \
-            .PythonInterfaceCopyValue(opt_namespace::opt_localname)            \
-            .def("__repr__",                                                   \
-                 [](opt_namespace::opt_localname &x) { return toString(x); })  \
-            .def(py::self == py::self)                                         \
-            .def(py::self != py::self)                                         \
-            .def(py::pickle(                                                   \
-                [](const opt_namespace::opt_localname &t) {                    \
-                  return py::make_tuple(                                       \
-                      std::string(opt_namespace::toString(t)));                \
-                },                                                             \
-                [](const py::tuple &t) {                                       \
-                  ARTS_USER_ERROR_IF(t.size() != 1, "Invalid state!")          \
-                  return opt_namespace::opt_localname{                         \
-                      opt_namespace::to##opt_localname##OrThrow(               \
-                          t[0].cast<std::string>())};                          \
-                }))                                                            \
-            .def_static(                                                       \
-                "get_options",                                                 \
-                []() {                                                         \
-                  return opt_namespace::enumtyps::opt_localname##Types;        \
-                })                                                             \
-            .def_static("get_options_as_strings", []() {                       \
-              return opt_namespace::enumstrs::opt_localname##Names;            \
-            });                                                                \
-    cls.doc() = "Options for " #opt_rename;                                    \
-    for (auto &x : opt_namespace::enumtyps::opt_localname##Types) {            \
-      cls.def_property_readonly_static(String(toString(x)).c_str(),            \
-                                       [x](py::object) { return x; });         \
-    }                                                                          \
-    py::implicitly_convertible<std::string, opt_namespace::opt_localname>();   \
-    return cls;                                                                \
+#define DeclareOptionRenamed(opt_rename, opt_namespace, opt_localname)             \
+  [&]() {                                                                          \
+    auto cls =                                                                     \
+        py::class_<opt_namespace::opt_localname>(opt, #opt_rename)                 \
+            .def(py::init([]() { return opt_namespace::opt_localname{}; }),        \
+                 "Default value")                                                  \
+            .def(py::init([](const std::string& s) {                               \
+                   return opt_namespace::to##opt_localname##OrThrow(s);            \
+                 }),                                                               \
+                 py::arg("str"),                                                   \
+                 "From :class:`str`")                                              \
+            .def("__hash__",                                                       \
+                 [](opt_namespace::opt_localname& x) {                             \
+                   return std::hash<opt_namespace::opt_localname>{}(x);            \
+                 })                                                                \
+            .PythonInterfaceCopyValue(opt_namespace::opt_localname)                \
+            .PythonInterfaceBasicRepresentation(opt_namespace::opt_localname)      \
+            .def(py::self == py::self)                                             \
+            .def(py::self != py::self)                                             \
+            .def(py::pickle(                                                       \
+                [](const opt_namespace::opt_localname& t) {                        \
+                  return py::make_tuple(                                           \
+                      std::string(opt_namespace::toString(t)));                    \
+                },                                                                 \
+                [](const py::tuple& t) {                                           \
+                  ARTS_USER_ERROR_IF(t.size() != 1, "Invalid state!")              \
+                  return opt_namespace::opt_localname{                             \
+                      opt_namespace::to##opt_localname##OrThrow(                   \
+                          t[0].cast<std::string>())};                              \
+                }))                                                                \
+            .def_static(                                                           \
+                "get_options",                                                     \
+                []() {                                                             \
+                  return opt_namespace::enumtyps::opt_localname##Types;            \
+                },                                                                 \
+                py::doc(":class:`list` of full set of options available"))         \
+            .def_static(                                                           \
+                "get_options_as_strings",                                          \
+                []() {                                                             \
+                  return opt_namespace::enumstrs::opt_localname##Names;            \
+                },                                                                 \
+                py::doc(                                                           \
+                    ":class:`list` of full set of options available as strings")); \
+    cls.doc() = "Options for " #opt_rename;                                        \
+    for (auto& x : opt_namespace::enumtyps::opt_localname##Types) {                \
+      cls.def_property_readonly_static(                                            \
+          String(toString(x)).c_str(),                                             \
+          [x](py::object) { return x; },                                           \
+          py::doc(":class:`~pyarts.options." #opt_rename                           \
+                  "` static value as named"));                                     \
+    }                                                                              \
+    py::implicitly_convertible<std::string, opt_namespace::opt_localname>();       \
+    return cls;                                                                    \
   }();
-=======
-#define DeclareOptionRenamed(opt_rename, opt_namespace, opt_localname)       \
-  py::class_<opt_namespace::opt_localname>(opt, #opt_rename)                 \
-      .def(py::init([]() { return opt_namespace::opt_localname{}; }),        \
-           "Default value")                                                  \
-      .def(py::init([](const std::string& s) {                               \
-             return opt_namespace::to##opt_localname##OrThrow(s);            \
-           }),                                                               \
-           py::arg("str"),                                                   \
-           "From :class:`str`")                                              \
-      .PythonInterfaceCopyValue(opt_namespace::opt_localname)                \
-      .PythonInterfaceBasicRepresentation(opt_namespace::opt_localname)      \
-      .def(py::self == py::self)                                             \
-      .def(py::self != py::self)                                             \
-      .def(py::pickle(                                                       \
-          [](const opt_namespace::opt_localname& t) {                        \
-            return py::make_tuple(std::string(opt_namespace::toString(t)));  \
-          },                                                                 \
-          [](const py::tuple& t) {                                           \
-            ARTS_USER_ERROR_IF(t.size() != 1, "Invalid state!")              \
-            return opt_namespace::opt_localname{                             \
-                opt_namespace::to##opt_localname(t[0].cast<std::string>())}; \
-          }))                                                                \
-      .def_static(                                                           \
-          "get_options",                                                     \
-          []() { return opt_namespace::enumtyps::opt_localname##Types; },    \
-          py::doc(":class:`list` of full set of options available"))         \
-      .def_static(                                                           \
-          "get_options_as_strings",                                          \
-          []() { return opt_namespace::enumstrs::opt_localname##Names; },    \
-          py::doc(                                                           \
-              ":class:`list` of full set of options available as strings"))  \
-      .doc() = "Options for " #opt_rename;                                   \
-  py::implicitly_convertible<std::string, opt_namespace::opt_localname>();
->>>>>>> 6d2fe82e
 
 //! Exposes and option defined by the ARTS internal ENUMCLASS macro to pyarts
 #define DeclareOption(opt_namespace, opt_localname) \
@@ -154,7 +117,6 @@
   DeclareOptionRenamed(LineShapeType, LineShape, Type)
   DeclareOptionRenamed(LineShapeVariable, LineShape, Variable)
 
-<<<<<<< HEAD
   // Ppath
   DeclareOption(Options, PpathBackground)
 
@@ -163,7 +125,6 @@
   DeclareOptionRenamed(AtmKey, Atm, Key)
 
 
-=======
   // Jacobian enums
   DeclareOptionRenamed(JacobianType, Jacobian, Type)
   DeclareOptionRenamed(JacobianAtm, Jacobian, Atm)
@@ -179,6 +140,5 @@
 
   // Species enums
   DeclareOptionRenamed(SpeciesTagType, Species, TagType)
->>>>>>> 6d2fe82e
 }
 }  // namespace Python