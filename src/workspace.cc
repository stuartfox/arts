/*!
  \file   workspace.cc
  \brief  Definition of function wsv_data.

  This file contains the function define_wsv_data, which
  sets the WSV group names and the lookup data for the WSVs.
  You have to edit this function whenever you add a new
  workspace variable. 

  \author Stefan Buehler
  \date   2000-06-10
*/
#include "workspace.h"
#include "tokval_io.h"

// Some #defines to make the records better readable:
#define NAME(x) x
#define DESCRIPTION(x) x
#define GROUP(x) x

namespace global_data {
Array<WsvRecord> wsv_data;

std::map<String, Index> WsvMap;
}  // namespace global_data

using global_data::wsv_data;

void define_wsv_data() {
  //--------------------< Build the wsv data >--------------------
  // Initialize to empty, just in case.
  wsv_data.resize(0);

  /* Templace record entry:

  wsv_data.push_back
    (WsvRecord
     ( NAME( "workspace_variable_name" ),
       DESCRIPTION
       (
        "Brief description of the variable (1 line).\n"
        "\n"
        "Detailed description of the variable. Don't be too short here,\n"
        "this is the main place where your documentation should be. I\n"
        "really recommend to edit this in a text buffer, so that you can\n"
        "do some re-formatting until it looks nice. Only at the end put it\n"
        "in quotes and add the line breaks.\n"
        "\n"
        "Use blank lines to separate paragraphs.  There really should be a\n"
        "detailed descriptions of all component of your variable, if it\n"
        "has a complicated type. Also some detailed discussion of the\n"
        "dimensions if necessary. Also some detailed discussion of the\n"
        "members if your variable is a structure.\n"
        "\n"
        "Usage:      Set by user (or "Method output.")\n"
        "\n"
        "Units:      E.g., kg/m\n"
        "\n"
        "Dimensions: [ first dimension, second dimension, ... ]\n"
        "or\n"
        "Size:       [ .., nrows, ncols ]\n"
        "\n"
        "Members:    Here you would list the members if your\n"
        "            variable is a structure.\n"
        "\n"
        "Dimensions: [x, y]\n"
        "\n"
        "Unit: Which unit this variable uses\n"
        "\n"
        "Give the keywords above only if they apply, i.e., Members only\n"
        "for a structure, Units only for a physical variable.\n"
        "Use either Dimensions or Size, depending on what is most appropiate\n"
        "for the variable.\n"
        ),
      GROUP( "VariableType" )));

*/

  /*----------------------------------------------------------------------
    Let's put in the variables in alphabetical order. This gives a clear
    rule for where to place a new variable and this gives a nicer
    results when the methods are listed by "arts -w all".  No
    distinction is made between uppercase and lowercase letters. The
    sign "_" comes after all letters.
    Patrick Eriksson 2002-05-08
  ----------------------------------------------------------------------*/

  wsv_data.push_back(WsvRecord(
      NAME("aa_grid"),
      DESCRIPTION(
          "Azimuthal angle grid.\n"
          "\n"
          "The azimutal angle grid, on which the *cloudbox_field* is stored. \n"
          "This grid is used for RT calculations inside the cloudbox, \n"
          "therefore one has to define it if the cloudbox is activated by \n"
          "the flag *cloudbox_on*. Furthermore the zenith angle grid is also used"
          "for RT calculations of clear-sky *spectral_radiance_field*.\n"
          "The grid must be sorted in increasing order, with no repetitions.\n"
          "\n"
          "Usage:      Set by the user.\n"
          "\n"
          "Unit:       degrees \n"),
      GROUP("Vector")));

  wsv_data.push_back(WsvRecord(
      NAME("aa_index"),
      DESCRIPTION(
          "Azimuth angle index for scattering calculations.\n"
          "\n"
          "This variable is used in methods used for computing scattering\n"
          "properties. \n"
          "It holds the information about the azimuth angles for which the \n"
          "scattering calculations are done.  The angles used for computing \n"
          "scattering properties of particles can be different from that used \n"
          "for radiative transfer calculation. \n"
          "\n"
          "Usage:    Method output.\n"),
      GROUP("Index")));

  wsv_data.push_back(WsvRecord(
      NAME("abs_cia_data"),
      DESCRIPTION(
          "HITRAN Collision Induced Absorption (CIA) Data.\n"
          "\n"
          "This variable holds HITRAN CIA data (binary absorption\n"
          "cross-sections). The data itself is described in: Richard, C. et al.\n"
          "(2012), New section of the HITRAN database: Collision-induced\n"
          "absorption (CIA), J. Quant. Spectrosc. Radiat. Transfer, 113,\n"
          "1276-1285, doi:10.1016/j.jqsrt.2011.11.004.\n"
          "\n"
          "The binary absorption cross-sections have to be multiplied with the\n"
          "densities of both molecules to get absorption coefficients.\n"
          "\n"
          "Dimensions:\n"
          "\n"
          "The outer array dimension in the ArrayOfArrayOfCIARecord is the same\n"
          "as that of *abs_species*. There will be CIA data only for those\n"
          "species that contain a CIA tag, for all other species it will be\n"
          "empty. The inner array dimension corresponds to the number of CIA tags\n"
          "for this species (there could be for example both N2-N2 and N2-H2) in\n"
          "the same species.\n"
          "\n"
          "The CIA *abs_species* tags are described in *abs_speciesSet*.\n"
          "\n"
          "Each individual CIARecord holds the complete information from one\n"
          "HITRAN CIA file. For the given pair of molecules A HITRAN CIA data\n"
          "file can hold several datasets (data for different temperatures but\n"
          "fixed frequency range).\n"
          "\n"
          "Units:\n\n"
          " - Frequencies: Hz\n"
          " - Binary absorption cross-sections: m^5*molecule^-2\n"),
      GROUP("ArrayOfCIARecord")));

  wsv_data.push_back(WsvRecord(
      NAME("abs_f_interp_order"),
      DESCRIPTION(
          "Frequency interpolation order for absorption lookup table.\n"
          "\n"
          "The interpolation order to use when interpolating the absorption\n"
          "lookup table in frequency. This is in particular needed for\n"
          "calculations with Doppler shift, so that absorption is interpolated to\n"
          "the shifted frequency grid. One is linear interpolation, two\n"
          "quadratic, and so on.\n"
          "\n"
          "As a special case, order 0 in this particular case means no\n"
          "interpolation. In that case f_grid must match exactly the grid inside\n"
          "the lookup table. This is the global default value.\n"),
      GROUP("Index"), Index{0}));
  

  wsv_data.push_back(WsvRecord(
      NAME("abs_hitran_relmat_data"),
      DESCRIPTION(
          "HITRAN line mixing data to compute the relaxation matrix.\n"
          "\n"
          "This variable holds HITRAN line mixing data\n"
          "as per J. Lamouroux, L. Realia, X. Thomas, et al., J.Q.S.R.T. 151 (2015), 88-96\n"
          "\n"
          "It is used for absorption bands with these population tags:\n"
          " - ByHITRANFullRelmat\n"
          " - ByHITRANRosenkranzRelmat\n"),
      GROUP("HitranRelaxationMatrixData")));
  
  wsv_data.push_back(WsvRecord(NAME("abs_lines"),
                               DESCRIPTION("A list of spectral line data.\n"),
                               GROUP("ArrayOfAbsorptionLines")));

  wsv_data.push_back(WsvRecord(
      NAME("abs_lines_per_species"),
      DESCRIPTION(
          "A list of spectral line data for each tag.\n"
          "\n"
          "Dimensions: [*abs_species*.nelem()][Depends on how many bands there are in *abs_lines*]\n"),
      GROUP("ArrayOfArrayOfAbsorptionLines")));

  wsv_data.push_back(WsvRecord(
      NAME("abs_lookup"),
      DESCRIPTION(
          "An absorption lookup table.\n"
          "\n"
          "It holds an absorption lookup table, as well as all information that\n"
          "is necessary to use the table to extract absorption. Extraction\n"
          "routines are implemented as member functions. \n"
          "\n"
          "It has quite a complicated structure. For details see the Arts User\n"
          "Guide section \"The gas absorption lookup table\" or the source code\n"
          "documentation in gas_abs_lookup.h.\n"),
      GROUP("GasAbsLookup")));

  wsv_data.push_back(WsvRecord(
      NAME("abs_nls"),
      DESCRIPTION(
          "Nonlinear species for absorption lookup table generation.\n"
          "\n"
          "A list of absorption species that should be treated non-linearly.\n"
          "This means that the H2O VMR should be varied when calculating the\n"
          "lookup table for those species.\n"
          "\n"
          "A typical example is for this to containt the Rosenkranz full\n"
          "absorption model species for water vapor and oxygen \n"
          "([\"H2O-PWR98\", \"O2-PWR93\"]).\n"
          "\n"
          "See user guide and online documentation of *abs_lookupCalc*\n"
          "for more details and usage examples.\n"),
      GROUP("ArrayOfArrayOfSpeciesTag")));

  wsv_data.push_back(WsvRecord(
      NAME("abs_nls_pert"),
      DESCRIPTION(
          "Fractional perturbations for the nonlinear species in the absorption\n"
          "lookup table.\n"
          "\n"
          "This is a vector of fractional perturbations that should contain 1\n"
          "(the unperturbed reference profile). A value of 0 may lead to error\n"
          "messages from some absorption routines, so a possible content for this\n"
          "variable is: [1e-24, 1, 2].\n"
          "(This is similar to *abs_t_pert*, but multiplicative, not additive.)\n"),
      GROUP("Vector")));

  wsv_data.push_back(WsvRecord(
      NAME("abs_nls_interp_order"),
      DESCRIPTION(
          "The interpolation order to use when interpolating absorption between\n"
          "the H2O values given by *abs_nls_pert*.\n"
          "\n"
          "This is used by methods extracting absorption coefficients\n"
          "from the lookup table, and by methods setting up\n"
          "parameters for lookup table generation.\n"
          "\n"
          "Note that the number of points used in the interpolation scheme is\n"
          "interpolation order + 1 (e.g., two for first order interpolation).\n"),
      GROUP("Index"), Index{5}));

  wsv_data.push_back(WsvRecord(
      NAME("abs_p_interp_order"),
      DESCRIPTION(
          "The interpolation order to use when interpolating absorption\n"
          "between pressure levels.\n"
          "\n"
          "This is used by methods extracting absorption coefficients\n"
          "from the lookup table, and by methods\n"
          "setting up parameters for lookup table generation.\n"
          "\n"
          "Note that the number of points used in the interpolation scheme is\n"
          "interpolation order + 1 (e.g., two for first order interpolation).\n"),
      GROUP("Index"), Index{5}));

  wsv_data.push_back(WsvRecord(
      NAME("abs_t_pert"),
      DESCRIPTION(
          "Temperature perturbations for the absorption lookup table.\n"
          "\n"
          "This is a vector containing temperature perturbations (in Kelvin) that\n"
          "should be added to the reference temperature profile. (Similar to\n"
          "*abs_nls_pert*, but additive, not multiplicative.) Should normally\n"
          "contain 0, to include the reference profile itself. Example content:\n"
          "[-5, 0, 5].\n"),
      GROUP("Vector")));

  wsv_data.push_back(WsvRecord(
      NAME("abs_t_interp_order"),
      DESCRIPTION(
          "The interpolation order to use when interpolating absorption between\n"
          "the temperature values given by *abs_t_pert*.\n"
          "\n"
          "This is used by methods\n"
          "extracting absorption coefficients from the lookup table, and by\n"
          "methods setting up parameters for lookup table generation.\n"
          "\n"
          "Note that the number of points used in the interpolation scheme is\n"
          "interpolation order + 1 (e.g., two for first order interpolation).\n"),
      GROUP("Index"), Index{7}));

  wsv_data.push_back(WsvRecord(
      NAME("abs_lookup_is_adapted"),
      DESCRIPTION(
          "Flag to indicate whether *abs_lookupAdapt* has already been\n"
          "called.\n"
          "\n"
          "Values:\n\n - 0=false\n - 1=true.\n"),
      GROUP("Index")));

  wsv_data.push_back(WsvRecord(
      NAME("abs_p"),
      DESCRIPTION(
          "List of pressures to be used for the calculation of absorption\n"
          "coefficients.\n"
          "\n"
          "This can be copied from the global *p_grid*, but could also be\n"
          "different.\n"
          "\n"
          "Any absorption method should check that the length of this vector\n"
          "is the same as that of *abs_t*\n"
          "\n"
          "Dimension: [p_grid]\n"
          "\n"
          "Unit: Pa\n"),
      GROUP("Vector")));

  wsv_data.push_back(WsvRecord(
      NAME("abs_species"),
      DESCRIPTION(
          "Tag groups for gas absorption.\n"
          "\n"
          "This is an array of arrays of SpeciesTag tag definitions. It defines the\n"
          "available tag groups for the calculation of scalar gas absorption\n"
          "coefficients.  See online documentation of method *abs_speciesSet* for\n"
          "more detailed information how tag groups work and some examples.\n"),
      GROUP("ArrayOfArrayOfSpeciesTag")));

  wsv_data.push_back(WsvRecord(
      NAME("abs_t"),
      DESCRIPTION(
          "List of temperatures to be used for the calculation of absorption\n"
          "coefficients.\n"
          "\n"
          "In contrast to the global *t_field*, this is just a vector. Any\n"
          "absorption method should check that the length of this vector is the\n"
          "same as that of *abs_p*\n"
          "\n"
          "Dimension: [p_grid]\n"
          "\n"
          "Unit: K\n"),
      GROUP("Vector")));

  wsv_data.push_back(WsvRecord(
      NAME("abs_vec"),
      DESCRIPTION(
          "Total absorption vector.\n"
          "\n"
          "This variable contains the absorption coefficient vector which\n"
          "is used in the RTE calculation. It is the physical absorption which\n"
          "includes particle absorption for all considered scattering elements as\n"
          "well as gaseous absorption for all selected gaseous species.\n"
          "The vector is calculated by *opt_prop_bulkCalc*\n"
          "The dimension of the variable adapts to *stokes_dim*.\n"
          "\n"
          "See ARTS user guide (AUG) for further information. Use the index to find\n"
          "where this variable is discussed. The variable is listed as a subentry\n"
          "to \"workspace variables\".\n"
          "\n"
          "Usage:      Output of *opt_prop_bulkCalc* \n"
          "\n"
          "Unit:       m^2\n"  //FIXME: really m2? not 1/m?
          "\n"
          "Dimensions: [f_grid, stokes_dim]\n"),
      GROUP("StokvecVector")));

  wsv_data.push_back(WsvRecord(
      NAME("abs_vec_spt"),
      DESCRIPTION(
          "Absorption vectors of the scattering elements.\n"
          "\n"
          "This variable contains the elements of the absorption vector of the\n"
          "individual scattering elements. It is calculated in the agenda \n"
          "*spt_calc_agenda*.\n"
          "\n"
          "See ARTS user guide (AUG) for further information.\n"
          "\n"
          "Usage:      Input and Output of the method abs_vec_sptCalc\n"
          "\n"
          "Unit:        m^2\n"  //FIXME: really m2? not 1/m?
          "\n"
          "Dimensions: [number of scattering elements, stokes_dim]\n"),
      GROUP("ArrayOfStokvecVector")));

  wsv_data.push_back(WsvRecord(
      NAME("abs_vmrs"),
      DESCRIPTION("The VMRs (unit of absolute number) on the abs_p grid.\n"
                  "\n"
                  "Dimensions: [tag_groups.nelem(), abs_p.nelem()]\n"),
      GROUP("Matrix")));

  wsv_data.push_back(WsvRecord(
      NAME("agenda_array_index"),
      DESCRIPTION(
          "Index of the current agenda in *ArrayOfAgenda*.\n"
          "\n"
          "This is set during the execution of an agenda from an *ArrayOfAgenda*.\n"
          "It indicates the index of the current agenda inside the array.\n"
          "\n"
          "Unit:  Integer value.\n"),
      GROUP("Index")));

  wsv_data.push_back(WsvRecord(
      NAME("antenna_dim"),
      DESCRIPTION(
          "The dimensionality of the antenna pattern (1-2).\n"
          "\n"
          "A dimensionality of 1 means that only the respons variation in the\n"
          "zenith direction is considered. The provided respons shall then be the\n"
          "integrated in the azimuth direction. For 2D, the respons of the\n"
          "antenna has both a zenith and azimuth variation.\n"
          "\n"
          "Usage: Set by the user.\n"
          "\n"
          "Unit:  Integer value [1-2].\n"),
      GROUP("Index")));

  wsv_data.push_back(WsvRecord(
      NAME("antenna_dlos"),
      DESCRIPTION(
          "The relative line-of-sight of each antenna pattern.\n"
          "\n"
          "This variable describes the line-of-sight of the individual antennae\n"
          "relative to *sensor_los*. If each measurement block corresponds to\n"
          "a single antenna pattern, the normal choice is to set the angle(s) of\n"
          "this variable to zero.\n"
          "\n"
          "The first column holds the relative zenith angle. This column is\n"
          "mandatory for all atmospheric dimensionalities. For 3D, there can\n"
          "also be a second column, giving relative azimuth angles. If this\n"
          "column is not present (for 3D) zero azimuth off-sets are assumed.\n"
          "\n"
          "See further the ARTS user guide (AUG). Use the index to find where\n"
          "this variable is discussed. The variable is listed as a subentry to\n"
          "\"workspace variables\".\n"
          "\n"
          "Usage: Set by the user.\n"
          "\n"
          "Unit:  [ degrees, degrees ]\n"
          "\n"
          "Size:  [ number of antennae, 1 or 2 ]\n"),
      GROUP("Matrix")));

  wsv_data.push_back(WsvRecord(
      NAME("antenna_response"),
      DESCRIPTION(
          "The antenna pattern/response.\n"
          "\n"
          "This WSV describes the antenna response as a function of polarisation\n"
          "(pol), frequencue (f), zenith angle (za) and azimuth angle (aa).\n"
          "\n"
          "Polarisation dimension: If this dimension has size 1, the data are\n"
          "applied for all polarisations of concern. The data are otherwise used\n"
          "in sequential order. This signifies that, in general, the first\n"
          "polarisation \"layer\" corresponds to the first stokes dimension\n"
          "etc. An exception is if a polarisation rotation has been applied. In\n"
          "any case, it is up to the user to ensure that polarisations are\n"
          "consistently defined.\n"
          "\n"
          "Frequency dimension: If this dimension has size 1, the data are\n"
          "applied for all frequencies of concern. The given frequency must be\n"
          "inside the frequency range of concern. A linear interpolation is\n"
          "otherwise applied.\n"
          "\n"
          "Zenith angle dimension: This dimension must always have a size >= 2\n"
          "The response outside covered grid range is treated as zero. If\n"
          "*antenna_dim* equals 1, the data should correspond to the response\n"
          "integrated in the azimuthal direction.\n"
          "\n"
          "Azimuth angle dimension: If *antenna_dim* equals 1, this dimension\n"
          "must have size 1. A size >= 2 is otherwise required. The response\n"
          "outside covered grid range is treated as zero.\n"
          "\n"
          "Usage: Set by the user.\n"
          "\n"
          "Unit: The unit of the actual response is 1/sr. Properly normalised\n"
          "a 4pi integration shall shall give 1.\n"
          "\n"
          "Dimensions: \n"
          "\n"
          "- GriddedField4:\n"
          "\n"
          "  - ArrayOfString field_names[N_pol]\n"
          "  - Vector f_grid[N_f]\n"
          "  - Vector za_grid[N_za]\n"
          "  - Vector aa_grid[N_aa]\n"
          "  - Tensor4 data[N_pol][N_f][N_za][N_aa]\n"),
      GROUP("GriddedField4")));

  wsv_data.push_back(WsvRecord(
      NAME("atm_field"),
      DESCRIPTION(
          R"--(An atmospheric field in ARTS.

The atmospheric field defines the altitude of the top-of-the-atmosphere,
as well as the variables that are required for the radiative transfer
calculations along a path through the atmosphere.

This atmospheric field may exist on a regular grid but can also be
free-form. Some methods require the atmospheric field to be on a regular
grid, so we provide INSERT-METHOD-NAME-HERE to regularize the field grid.

The atmospheric field may, but does not have to, consist of the following:
    Temperature         - Kelvin
    Pressure            - Pascal
    Wind                - Meters per second
    Magnetic Field      - Tesla
    Species content     - See user guide for relevant species
    NLTE ratios         - Unitless [pure-style] OR Kelvin [vibrational-style]
)--"),
      GROUP("AtmField")));

  wsv_data.push_back(WsvRecord(
      NAME("atm_point"),
      DESCRIPTION(
          R"--(An atmospheric point in ARTS.

The atmospheric point consists of all the relevant atmospheric field data
at a discrete point in the atmosphere.  It is often extracted from an *AtmField*
at a single altitude-latitude-longitude but may of course be generated manually.

See *atm_field* for the data that may be available in the atmospheric point.
)--"),
      GROUP("AtmPoint")));

  wsv_data.push_back(WsvRecord(
      NAME("atmfields_checked"),
      DESCRIPTION(
          "OK-flag for atmospheric grids and (physical) fields.\n"
          "\n"
          "The variable flags that clear-sky part of the atmosphere is\n"
          "defined in formally correct way. Example on problems captured\n"
          "include that the size of an atmospheric fields does not match the\n"
          "length of the atmospheric grids, and physically incorrect data such\n"
          "as negative temperatures.\n"
          "\n"
          "Note that *z_field* is not covered by this variable, it is instead\n"
          "treated to be part of the geometrical considerations where the ok-flag\n"
          "is denoted as *atmgeom_checked*. The cloudbox is covered by\n"
          "*cloudbox_checked*.\n"
          "\n"
          "Shall be set by *atmfields_checkedCalc*. See that WSMs for treated\n"
          "WSVs. Only the value 1 is taken as OK.\n"),
      GROUP("Index"), Index{0}));

  wsv_data.push_back(WsvRecord(
      NAME("atmgeom_checked"),
      DESCRIPTION(
          "OK-flag for the geometry of the model atmosphere.\n"
          "\n"
          "The variable flags that reference ellipsoid, the surfae and *z_field*\n"
          "contain formally correct values. Includes for example, that *z_field*\n"
          "holds strictly increasing values at each geographical position.\n"
          "\n"
          "See also *atmfields_checked*.\n"
          "\n"
          "Shall be set by *atmgeom_checkedCalc*. Only the value 1 is taken\n"
          "as OK.\n"),
      GROUP("Index"), Index{0}));

  wsv_data.push_back(WsvRecord(
      NAME("atm_fields_compact"),
      DESCRIPTION(
          "A compact set of atmospheric fields on a common set of grids.\n"
          "\n"
          "Data is supposed to contain basic atmsopheric fields for a RT\n"
          "calculation, i.e., temperature, altitude, and gas VMRs. It can\n"
          "furthermore contain fields describing scattering species like mass\n"
          "content, mass flux, number density of diverse scattering species.\n"
          "\n"
          "VMR fields are unitless, scattering species fields are supposed to be\n"
          "in SI units (i.e. kg/m3 for mass contents, kg/m2/s for mass flux,\n"
          "1/m3 for number densities).\n"
          "\n"
          "The data are stored in a *GriddedField4*.\n"
          "\n"
          "The first field in the matrix (i.e., first matrix column) has to be\n"
          "atmospheric pressure. Apart from this, the order of the fields is\n"
          "free. Field content (apart from pressure) is identified by their\n"
          "given field name tag. Furthermore, absorption species (e.g. VMR)\n"
          "fields and scattering species fields are related to *abs_species*\n"
          "and *scat_species* entries, respectively, by their field name tags.\n"
          "The tags must exhibit the following structure:\n"
          "\n"
          "0) species identifier:\n"
          "   Fields, supposed to be sorted into *vmr_field*, must be headed the\n"
          "   tag 'abs_species'. Names of scattering species fields likewise must\n"
          "   be headed by the 'scat_species' tag. Temperature and altitude\n"
          "   fields do not hold any heading tag.\n"
          "1) species name:\n"
          "   The (core) name of the field: 'T' for temperature, 'z' for\n"
          "   altitude, the absorption species name (e.g. 'H2O, 'O3', etc.) for\n"
          "   absorption species, the scattering species name (e.g. 'IWC') for\n"
          "   scattering species. For scattering species, this part is matched\n"
          "   against the scattering species name part of the *scat_species*\n"
          "   tags.\n"
          "2) field type:\n"
          "   This has to be given for scattering species only, indicating the\n"
          "   type of the scattering species fields, i.e. 'mass_density',\n"
          "   'mass_flux', 'number_density', 'mean_mass'.\n"
          "\n"
          "Dashes ('-') serve as delimiter, separating the elements of each\n"
          "field name tag.\n"
          "\n"
          "Usage: Used inside batch calculations, to hold successive atmospheric\n"
          "states from an *ArrayOfGriddedField4*.\n"
          "\n"
          "Dimensions: \n"
          "\n"
          "- GriddedField4:\n"
          "\n"
          "  - ArrayOfString field_names[N_fields]\n"
          "  - Vector p_grid[N_p]\n"
          "  - Vector lat_grid[N_lat]\n"
          "  - Vector lon_grid[N_lon]\n"
          "  - Tensor4 data[N_fields][N_p][N_lat][N_lon]\n"),
      GROUP("GriddedField4")));

  wsv_data.push_back(WsvRecord(
      NAME("avk"),
      DESCRIPTION(
          "Averaging kernel matrix.\n"
          "\n"
          "This matrix is the partial derivative of the retrieved state vector\n"
          "with respect to the measurement vector (*y*).\n"
          "\n"
          "Usage: Used and set by inversion methods. \n"),
      GROUP("Matrix")));

  wsv_data.push_back(WsvRecord(
      NAME("backend_channel_response"),
      DESCRIPTION(
          "The response of each backend channel.\n"
          "\n"
          "The response is given as an *ArrayOfGriddedField1*. The grid consists of\n"
          "relative frequencies. These relative frequencies are added to \n"
          "*f_backend* to obtain the absolute frequency for each response value.\n"
          "The actual data are the response at each frequency grid point.\n"
          "\n"
          "There are here two options. If the array has length 1, the same\n"
          "response is applied for all channels. Accordingly, this assumes that\n"
          "all channels have the same response function. The second option is to\n"
          "specify the response for each channel seperately. This signifies that\n"
          "the *backend_channel_response* array has either 1 or n elements, where\n"
          "n is the length of *f_backend*\n"
          "\n"
          "Usage: Set by the user.\n"
          "\n"
          "Size:\n"
          "\n"
          "- Array[N_ch]\n"
          "\n"
          "  - GriddedField1\n"
          "\n"
          "    - [N_f]\n"
          "    - [N_f]\n"),
      GROUP("ArrayOfGriddedField1")));

  wsv_data.push_back(WsvRecord(
      NAME("backend_channel_response_multi"),
      DESCRIPTION(
          "As *backend_channel_response* but describes an instrument with\n"
          "muliple mixer/receiver chains.\n"
          "\n"
          "See *f_backend_multi* for when to use this variable and size\n"
          "constraints.\n"
          "\n"
          "Usage: Set by the user.\n "),
      GROUP("ArrayOfArrayOfGriddedField1")));

  wsv_data.push_back(WsvRecord(
      NAME("batch_atm_fields_compact"),
      DESCRIPTION(
          "An array of compact atmospheric states.\n"
          "\n"
          "This is used to hold a set of *atm_fields_compact* for batch\n"
          "calculations. For further information see *atm_fields_compact*.\n"),
      GROUP("ArrayOfGriddedField4")));

  wsv_data.push_back(WsvRecord(
      NAME("band_identifiers"),
      DESCRIPTION(
          "An array of identifiers for bands.\n"
          "\n"
          "Used by line mixing calculations to identify which bands to match to the\n"
          "line database.\n"),
      GROUP("ArrayOfQuantumIdentifier")));

  wsv_data.push_back(WsvRecord(
      NAME("batch_cloudbox_limits"),
      DESCRIPTION("An array of *cloudbox_limits*.\n"
                  "\n"
                  "This is used to hold a set of *cloudbox_limits* for batch\n"
                  "calculations. \n"),
      GROUP("ArrayOfArrayOfIndex")));

  wsv_data.push_back(WsvRecord(
      NAME("batch_pnd_fields"),
      DESCRIPTION("An array of compact pnd states.\n"
                  "\n"
                  "This is used to hold a set of 1D *pnd_field* for batch\n"
                  "calculations. \n"),
      GROUP("ArrayOfTensor4")));

  wsv_data.push_back(WsvRecord(
      NAME("channel2fgrid_indexes"),
      DESCRIPTION(
          "Definition of backend frequency response, link to *f_grid*.\n"
          "\n"
          "The WSV is used to describe the frequency response of backend channels\n"
          "together with the accompanying WSV *channel2fgrid_weights*.\n"
          "\n"
          "This WSV links each channel to the elements of *f_grid*. In short it\n"
          "lists what elements of *f_grid* that are relevant for each channel.\n"
          "\n"
          "More precisely, the first dimension gives the number of output channels.\n"
          "Each ArrayOfIndex gives the index of the values in *f_grid* associated\n"
          "with the channel of concern. For a pure double-sideband receiver, where\n"
          "there is one monochromatic frequency per passband, this argument could\n"
          "look like: [[0,5],[1,4],[2,3],[7,8],[7,8]].\n"),
      GROUP("ArrayOfArrayOfIndex")));

  wsv_data.push_back(WsvRecord(
      NAME("channel2fgrid_weights"),
      DESCRIPTION(
          "Definition of backend frequency response, weighting of *f_grid*.\n"
          "\n"
          "The WSV is used to describe the frequency response of backend channels\n"
          "together with the accompanying WSV *channel2fgrid_indexes*.\n"
          "\n"
          "This WSV shall have excatly the same sizes as *channel2fgrid_indexes*.\n"
          "Each element gives the weight to be assigned to the associated\n"
          "monochromatic frequency. \n"),
      GROUP("ArrayOfVector")));

  wsv_data.push_back(WsvRecord(
      NAME("cloudbox_checked"),
      DESCRIPTION(
          "OK-flag for variables associated with the cloudbox.\n"
          "\n"
          "This variable flags that cloudbox variables are defined in a formally\n"
          "and practically correct way. For example, that there is sufficient\n"
          "space between the cloudbox and edges of the model atmosphere (for\n"
          "2D and 3D). Pure clear-sky variables are covered by\n"
          "*atmfields_checked* (and *atmgeom_checked*).\n"
          "\n"
          "Relevant checks are performed by *cloudbox_checkedCalc*. Only the\n"
          "value 1 is taken as OK.\n"),
      GROUP("Index"), Index{0}));

  wsv_data.push_back(WsvRecord(
      NAME("cloudbox_field"),
      DESCRIPTION(
          "The spectral radiance field inside the cloudbx.\n"
          "\n"
          "This variable is used to store the radiance field inside the cloud\n"
          "box, probably determined by a scattering solver method.\n"
          "\n"
          "That is, this variable matches *spectral_radiance_field* but holds\n"
          "a field that is restricted to the cloud box.\n"
          "\n"
          "Unit: W / (m^2 Hz sr) for each Stokes component.\n"
          "\n"
          "Size:\n"
          " [ f_grid,\n"
          " p_grid, \n"
          " lat_grid, \n"
          " lon_grid, \n"
          " za_grid,\n"
          " aa_grid,\n"
          " stokes_dim ]\n"
          "\n"
          "Note: For 1D, the size of the latitude, longitude and azimuth\n"
          "dimension (N_aa) are all 1.\n"),
      GROUP("Tensor7")));

  wsv_data.push_back(WsvRecord(
      NAME("cloudbox_field_mono"),
      DESCRIPTION(
          "Monochromatic radiation field inside the cloudbox.\n"
          "\n"
          "This variable is used to store the monochromatic radiation field \n"
          "inside the cloudbox which is found by an iterative solution (DOIT).\n"
          "Refer to AUG for further information.\n"
          "\n"
          "Usage: Method output. \n"
          "\n"
          "Unit: W / (m^2 Hz sr) for each Stokes component.\n"
          "\n"
          "Size:\n"
          "       [(cloudbox_limits[1] - cloudbox_limits[0]) +1, \n"
          "       (cloudbox_limits[3] - cloudbox_limits[2]) +1, \n"
          "       (cloudbox_limits[5] - cloudbox_limits[4]) +1, \n"
          "       N_za, N_aa, N_i ]\n"
          "\n"
          "Note: For 1D, the size of the azimuth angle dimension (N_aa) is\n"
          "always 1.\n"),
      GROUP("Tensor6")));

  wsv_data.push_back(WsvRecord(
      NAME("cloudbox_field_mono_old"),
      DESCRIPTION(
          "As *cloudbox_field_mono* but from previous iteration.\n"
          "\n"
          "This variable is used to store the intensity field inside the\n"
          "cloudbox while performing the iteration. One has to store the\n"
          "intensity field of the previous iteration to be able to do the \n"
          "convergence test after each iteration.\n"
          "Refer to AUG for more information.\n"
          "\n"
          "Usage: Method output. \n"
          "\n"
          "Unit: W / (m^2 Hz sr) for each Stokes component.\n"
          "\n"
          "Size:\n"
          "      [(cloudbox_limits[1] - cloudbox_limits[0]) +1, \n"
          "      (cloudbox_limits[3] - cloudbox_limits[2]) +1, \n"
          "      (cloudbox_limits[5] - cloudbox_limits[4]) +1, \n"
          "      N_za, N_aa, N_i ]\n"),
      GROUP("Tensor6")));

  wsv_data.push_back(WsvRecord(
      NAME("cloudbox_limits"),
      DESCRIPTION(
          "The limits of the cloud box.\n"
          "\n"
          "This variable defines the extension of the cloud box. The cloud box \n"
          "is defined to be rectangular in the used coordinate system, with \n"
          "limits exactly at points of the involved grids. This means, for \n"
          "example, that the vertical limits of the cloud box are two pressure \n"
          "levels. For 2D, the angular extension of the cloud box is between \n"
          "two points of the latitude grid, and likewise for 3D but then also \n"
          "with a longitude extension between two grid points. The latitude and\n"
          "longitude limits for the cloud box cannot be placed at the end \n"
          "points of the corresponding grid as it must be possible to calculate\n"
          "the incoming intensity field.\n"
          "\n"
          "The variable *cloudbox_limits* is an array of index value with\n"
          "length twice *atmosphere_dim*. For each dimension there is a lower \n"
          "limit and an upper limit. The order of the dimensions is as usual \n"
          "pressure, latitude and longitude. The upper limit index must be \n"
          "greater then the lower limit index. For example, \n"
          "*cloudbox_limits* = [0 5 4 11 4 11] means that cloud box extends\n"
          "between pressure levels 0 and 5, and latitude and longitude points 4\n"
          "and 11.\n"
          "\n"
          "If *cloudbox_on* = 0, the content of this variable is neglected, but\n"
          "it must be initiated to some dummy values.\n"
          "\n"
          "See further the ARTS user guide (AUG). Use the index to find where\n"
          "this variable is discussed. The variable is listed as a subentry to\n"
          "\"workspace variables\".\n"
          "\n"
          "Usage: Set by the user, either directly or using a method\n"
          "checking the extension of scattering particles.\n"
          "\n"
          "Unit:  Index values.\n"
          "\n"
          "Size:  [ 2 * atmosphere_dim ]\n"),
      GROUP("ArrayOfIndex")));

  wsv_data.push_back(WsvRecord(
      NAME("cloudbox_on"),
      DESCRIPTION(
          "Flag to activate the cloud box.\n"
          "\n"
          "Scattering calculations are confined to a part of the atmosphere\n"
          "denoted as the cloud box. The extension of the cloud box is given by\n"
          "*cloudbox_limits*. This variable tells methods if a cloud box is\n"
          "activated or not. \n"
          "\n"
          "See further the ARTS user guide (AUG). Use the index to find where\n"
          "this variable is discussed. The variable is listed as a subentry to\n"
          "\"workspace variables\".\n"
          "\n"
          "Usage: Set by the user.\n"
          "\n"
          "Unit:  Boolean.\n"),
      GROUP("Index")));

  wsv_data.push_back(WsvRecord(
      NAME("complex_refr_index"),
      DESCRIPTION(
          "Complex refractive index (n) data.\n"
          "\n"
          "The variable works as a lookup-table of complex refractive index.\n"
          "The matter type (water, ice ...) is unspecified, it is up to the\n"
          "user to fill the variable with data for the expected matter.\n"
          "This variable type can be used to describe n of both the surface and\n"
          "atmospheric particles. For the surface, a dedicated variable exists:\n"
          "*surface_complex_refr_index*.\n"
          "\n"
          "The column dimension has always size 2, where the first and second\n"
          "column holds the real and imaginary part of n, respectively. The row\n"
          "dimension matches temperature, and the page dimension is frequency.\n"
          "Both the temperature and frequency dimensions grids are allowed to\n"
          "have length 1, which is interpreted as n being constant in that\n"
          "dimension.\n"
          "\n"
          "When mapping these data to the required frequencies and temperatures\n"
          "a bi-linear interpolation is applied.\n"
          "\n"
          "Unit:       -\n"
          "\n"
          "Dimensions: \n"
          " - Vector f_grid[N_f]\n"
          " - Vector T_grid[N_T]\n"
          " - ArrayOfString Complex[2]\n"
          " - Tensor3 data[N_f][N_T][2]\n"),
      GROUP("GriddedField3")));

  wsv_data.push_back(WsvRecord(
      NAME("covmat_block"),
      DESCRIPTION(
          "Holds matrices used to set blocks in *covmat_sx* and *covmat_se*.\n"
          "\n"
          "The matrix contained in this block will be added to the blocks in\n"
          "in *covmat_sx* and *covmat_se* by the corresponding WSMs. Its dimensions\n"
          "must agree with gridpoints of the correlated retrieval quantities.\n"
          "\n"
          "Usage:   Used by the retrievalAdd functions.\n"),
      GROUP("Sparse")));

  wsv_data.push_back(WsvRecord(
      NAME("covmat_inv_block"),
      DESCRIPTION(
          "Holds matrices used to set the inverse blocks in *covmat_sx* and *covmat_se*.\n"
          "\n"
          "The matrix contained in this block will be used as the inverse of the matrix\n"
          "contained in covmat_block.\n"
          "\n"
          "Usage:   Used by the retrievalAdd functions.\n"),
      GROUP("Sparse")));

  wsv_data.push_back(WsvRecord(
      NAME("covmat_se"),
      DESCRIPTION(
          "Covariance matrix for observation uncertainties.\n"
          "\n"
          "This matrix (Se) describes the uncertainty of the measurement vector (*y*),\n"
          "and can be writtenn as::\n"
          "\n"
          "  Se = Seps + Kb * Sb * Kb'\n"
          "\n"
          "where Seps describes direct measurement errors (such as thermal noise),\n"
          "Kb is Jacobian for forward model parameters, and Sb describes the uncertainty\n"
          "of the forwatrd model parameters.\n"
          "\n"
          "Usage:   Used by inversion methods.\n"
          "\n"
          "Dimensions: [ y, y ]\n"),
      GROUP("CovarianceMatrix")));

  wsv_data.push_back(WsvRecord(
      NAME("covmat_sx"),
      DESCRIPTION(
          "Covariance matrix of a priori distribution\n"
          "\n"
          "This covariance matrix describes the Gaussian a priori distribution\n"
          "for an OEM retrieval. It is represented using a symmetric block matrix.\n"
          "covmat_sx can be used in two ways: Either with a block for each retrieval\n"
          "quantity or with a single block containing the full covariance matrix.\n"
          "\n"
          "Using a single block for each retrieval quantity has is advantageous for\n"
          "if the retrieval quantities are assumed to be independent. In this case,\n"
          "the covariance blocks can be added separately for each quantity and will\n"
          "allow optimizing matrix multiplications and inverses required for the OEM\n"
          "calculation.\n"
          "\n"
          "The other case of using a single-block covariance matrix is supported\n"
          "for convenience as well.\n"
          "\n"
          "Usage:   Used by inversion methods.\n"
          "\n"
          "Dimensions: \n"
          "     [ x, x ]\n"),
      GROUP("CovarianceMatrix")));

  wsv_data.push_back(WsvRecord(
      NAME("covmat_so"),
      DESCRIPTION(
          "Covariance matrix describing the retrieval error due to uncertainties of\n"
          "the observation system.\n"
          "\n"
          "That is: So = G * Se * G', where G is the gain matrix (*dxdy*).\n"
          "\n"
          "Usage: Set by the covmat_soCalc workspace method to characterize the error.\n"
          "of a successful OEM calculation.\n"
          "\n"
          "Dimensions:\n"
          "    [x,x]\n"),
      GROUP("Matrix")));

  wsv_data.push_back(WsvRecord(
      NAME("covmat_ss"),
      DESCRIPTION(
          "Covariance matrix describing the retrieval error due to smoothing.\n"
          "\n"
          "That is: Ss = (A-I) * Sx * (A-I)', where A is the averaging kernel "
          "matrix (*avk*).\n"
          "\n"
          "Usage: Set by the covmat_ssCalc workspace method to characterize the.\n"
          "errors of a successful OEM calculation.\n"
          "\n"
          "Dimensions:\n"
          "    [x,x]\n"),
      GROUP("Matrix")));

  wsv_data.push_back(WsvRecord(
      NAME("depolarization_factor"),
      DESCRIPTION(
          "Depolarization factor for the scattered gas.\n"
          "\n"
          "The variable accounts for the anisotropy of the scatterer.\n"
          "It is the ratio of intensities parallel and perpendicular \n"
          "to the plan of scattering. A table of measured values is \n"
          "given by Penndorf (1957). Some values are: H2=0.02, N2=0.03\n"
          "O2=0.06, CO2=0.09 and atmospheric air=0.03."),
      GROUP("Numeric")));

  wsv_data.push_back(WsvRecord(
      NAME("disort_aux"),
      DESCRIPTION(
          "Auxilary data to the output of the cloudbox_fieldDisort-Methods.\n"
          "\n"
          "Different data beside the direct result of Disort\n"
          "calculations can be obtained by this variable. These auxilary\n"
          "data are selected by *disort_aux_vars*.\n"
          "\n"
          "Usage:      Provided by some radiative transfer methods.\n"
          "\n"
          "Dimensions: [quantity][ f_grid, number of disort levels/layers ]\n"),
      GROUP("ArrayOfMatrix")));

  wsv_data.push_back(WsvRecord(
      NAME("disort_aux_vars"),
      DESCRIPTION(
          "Selection of quantities for *disort_aux*.\n"
          "\n"
          "Each element of this string array determines the quantity for the\n"
          "corresponding element in *disort_aux* (i.e. the quantities\n"
          "are stored in the order given in *disort_aux_vars*).\n"
          "\n"
          "The possible choices vary between the Disort methods. See the WSM you select\n"),
      GROUP("ArrayOfString"), ArrayOfString{}));


  wsv_data.push_back(WsvRecord(
      NAME("dlos"),
      DESCRIPTION(
          "A set of relative angles.\n"
          "\n"
          "This variable is a matrix having two columns. The two columns hold\n"
          "relative zenith angle and relative azimuth angle, respectively.\n"
          "\n"
          "These relative angles have zenith angle 90 deg as reference. This\n"
          "means that dza and daa represent the same angle distance at dza=0.\n"
          "\n"
          "Let us say that you add relative angles to a line-of-sight of za = 90\n"
          "and aa=0. Then adding the following (dza,daa) gives los of (za,aa):\n"
          "\n"
          "- (1,0) -> (91,0)\n"
          "- (0,1) -> (90,1)\n"
          "- (-90,45) -> (0,undefined)\n"),
      GROUP("Matrix")));

  wsv_data.push_back(WsvRecord(
      NAME("dlos_weight_vector"),
      DESCRIPTION(
          "A weight associated with each direction *dlos*.\n"
          "\n"
          "A standard application should be to store the solid angle each\n"
          "row in *dlos* covers.\n"),
      GROUP("Vector")));
  
  wsv_data.push_back(WsvRecord(
      NAME("dobatch_calc_agenda"),
      DESCRIPTION(
          "Agenda defining the calculations to perform for each batch case.\n"),
      GROUP("Agenda")));

  wsv_data.push_back(WsvRecord(
      NAME("dobatch_cloudbox_field"),
      DESCRIPTION(
          "Batch of radiation fields.\n"
          "\n"
          "Each element of *dobatch_cloudbox_field* corresponds to a radiation field.\n"
          "See further *DOBatchCalc*.\n"
          "\n"
          "Usage: Most commonly produced by *DOBatchCalc*.\n"
          "\n"
          "Unit:  See *cloudbox_field*.\n"
          "\n"
          "Dimensions: Number of array elements equals number of batch cases.\n"),
      GROUP("ArrayOfTensor7")));

  wsv_data.push_back(WsvRecord(
      NAME("dobatch_radiance_field"),
      DESCRIPTION(
          "Batch of radiance fields.\n"
          "\n"
          "Each element of *dobatch_radiance_field* corresponds to a radiance field.\n"
          "See further *DOBatchCalc*.\n"
          "\n"
          "Usage: Most commonly produced by *DOBatchCalc*.\n"
          "\n"
          "Unit:  See *radiance_field*.\n"
          "\n"
          "Dimensions: Number of array elements equals number of batch cases.\n"),
      GROUP("ArrayOfTensor5")));

  wsv_data.push_back(WsvRecord(
      NAME("dobatch_irradiance_field"),
      DESCRIPTION(
          "Batch of irradiance fields.\n"
          "\n"
          "Each element of *dobatch_irradiance_field* corresponds to a irradiance field.\n"
          "See further *DOBatchCalc*.\n"
          "\n"
          "Usage: Most commonly produced by *DOBatchCalc*.\n"
          "\n"
          "Unit:  See *irradiance_field*.\n"
          "\n"
          "Dimensions: Number of array elements equals number of batch cases.\n"),
      GROUP("ArrayOfTensor4")));

  wsv_data.push_back(WsvRecord(
      NAME("dobatch_spectral_irradiance_field"),
      DESCRIPTION(
          "Batch of spectral irradiance fields.\n"
          "\n"
          "Each element of *dobatch_spectral_irradiance_field* corresponds to a\n"
          "spectral irradiance field.\n"
          "See further *DOBatchCalc*.\n"
          "\n"
          "Usage: Most commonly produced by *DOBatchCalc*.\n"
          "\n"
          "Unit:  See *spectral_irradiance_field*.\n"
          "\n"
          "Dimensions: Number of array elements equals number of batch cases.\n"),
      GROUP("ArrayOfTensor5")));

  wsv_data.push_back(WsvRecord(
      NAME("diy_dx"),
      DESCRIPTION(
          "Derivative of *iy* with respect to retrieval quantities.\n"
          "\n"
          "The variable gives the derivative if *iy* with respect to some\n"
          "variables (but not all jacobian variables). Handled are only variables\n"
          "affecting monochromatic pencil beam radiances where an (semi-)\n"
          "analytical expression can be applied (and that this calculation way\n"
          "has been selected when the jacobian was been set-up).\n"
          "\n"
          "The values in *diy_dx* considers the retrieval unit selected (such as\n"
          "\"nd\"), but no transformations are applied.\n"
          "\n"
          "Usage:      Output of *iy_main_agenda*.\n"
          "\n"
          "Dimensions: \n"
          "     [n_quantities][ n_retrieval_points, f_grid, stokes_dim ]\n"),
      GROUP("ArrayOfTensor3")));

  wsv_data.push_back(WsvRecord(
      NAME("diy_dpath"),
      DESCRIPTION(
          "Derivative of *iy* with respect to retrieval quantities.\n"
          "\n"
          "The variable is defined along the path and has size: \n"
          "     [n_quantities][ ppath.np, f_grid, stokes_dim ]\n"),
      GROUP("ArrayOfTensor3")));

  wsv_data.push_back(WsvRecord(
      NAME("dpnd_data_dx"),
      DESCRIPTION(
          "Partial derivates of *pnd_data*.\n"
          "\n"
          "The variable gives the particle derivate of *pnd_data* with respect\n"
          "to the quantities set in *dpnd_data_dx_names*.\n"
          "\n"
          "Dimensions: [ n_quantities, n_points, n_scattering_elements ]\n"),
      GROUP("Tensor3")));

  wsv_data.push_back(WsvRecord(
      NAME("dpnd_data_dx_names"),
      DESCRIPTION(
          "Selection of partial derivatives of *pnd_data*.\n"
          "\n"
          "This variable tells an element in *pnd_agenda_array* for which\n"
          "quantities partial derivatives shall be calculated.\n"
          "\n"
          "Dimensions: [ n_quantities ]\n"),
      GROUP("ArrayOfString")));

  wsv_data.push_back(WsvRecord(
      NAME("dpnd_field_dx"),
      DESCRIPTION(
          "Partial derivatives of *pnd_field*.\n"
          "\n"
          "The variable gives the particle derivative of *pnd_field* with respect\n"
          "to scattering species variables included in *jacobian_quantities*.\n"
          "\n"
          "The length of this array shall match the size of *jacobian_quantities*.\n"
          "For retrieval quantities that are not scattering species, the matching\n"
          "Tensor4 is of no relevance and must be set to be empty.\n"
          "\n"
          "Dimensions: [n_quantities][ n_scattering_elements, n_p, n_lat, n_lon ]\n"),
      GROUP("ArrayOfTensor4"), ArrayOfTensor4{}));

  wsv_data.push_back(WsvRecord(
      NAME("dpropmat_clearsky_dx"),
      DESCRIPTION(
          // FIXMEDOC
          "Partial derivative of absorption coefficients.\n"
          "\n"
          "This contains the partial derivative of absorption coefficients for\n"
          "one point in the atmosphere (one set of pressure, temperature, zn"
          "magnetic field, and VMR values) with respect to one of the input\n"
          "parameters.\n"
          "\n"
          "Dimension: [ n_quantities ] [naa, nza, nf, f(stokes_dim)]\n"
          "\n"
          "*jacobian_quantities* should be used to set the input variable for\n"
          "partial derivation\n"
          "\n"
          "Unit: 1/m/jacobian_quantity\n"),
      GROUP("PropmatMatrix")));

  wsv_data.push_back(WsvRecord(
      NAME("dpsd_data_dx"),
      DESCRIPTION(
          "Partial derivates of *psd_data*.\n"
          "\n"
          "The variable gives the particle derivate of *psd_data* with respect\n"
          "to the quantities set in *dpnd_data_dx_names*.\n"
          "\n"
          "Dimensions: [ n_quantities, n_points, n_scattering_elements ]\n"),
      GROUP("Tensor3")));

  wsv_data.push_back(WsvRecord(
      NAME("dnlte_source_dx"),
      DESCRIPTION(
          "NLTE partial derivatives output is two parts:  S * dB/dx + dS/dx * B.\n"
          "\n"
          "Dimensions: [ quantities ] [nza, naa, nf, stokes_dim] or [0]\n"
          "\n"
          "Unit: 1/m/jacobian_quantity\n"),
      GROUP("StokvecMatrix")));

  wsv_data.push_back(WsvRecord(
      NAME("doit_conv_flag"),
      DESCRIPTION(
          "Flag for the convergence test.\n"
          "\n"
          "This variable is initialized with 0 inside the method \n"
          "*cloudbox_field_monoIterate*.\n"
          "If after an iteration the convergence test is fulfilled, 1 is \n"
          "assigned which means that the iteration is completed. \n"
          "\n"
          "Usage: Method output. \n"),
      GROUP("Index")));

  wsv_data.push_back(
      WsvRecord(NAME("doit_conv_test_agenda"),
                DESCRIPTION("Agenda executing the DOIT convergence test.\n"),
                GROUP("Agenda")));

  wsv_data.push_back(WsvRecord(
      NAME("doit_is_initialized"),
      DESCRIPTION("Flag to determine if *DoitInit* was called.\n"
                  "\n"
                  "This flag is checked by *DoitCalc* to make sure that\n"
                  "*DoitInit* was called before.\n"),
      GROUP("Index")));

  wsv_data.push_back(
      WsvRecord(NAME("doit_iteration_counter"),
                DESCRIPTION("Counter for number of iterations.\n"
                            "\n"
                            "This variable holds the number of iterations \n"
                            "while solving the VRTE using the DOIT method. \n"),
                GROUP("Index")));

  wsv_data.push_back(WsvRecord(
      NAME("doit_mono_agenda"),
      DESCRIPTION("Agenda performing monochromatic DOIT calculation.\n"),
      GROUP("Agenda")));

  wsv_data.push_back(WsvRecord(
      NAME("doit_rte_agenda"),
      DESCRIPTION(
          "Agenda performing the DOIT cloudbox radiative transfer update.\n"),
      GROUP("Agenda")));

  wsv_data.push_back(WsvRecord(
      NAME("doit_scat_field_agenda"),
      DESCRIPTION(
          "Agenda calculating the scattering integral field in DOIT.\n"),
      GROUP("Agenda")));

  wsv_data.push_back(WsvRecord(
      NAME("doit_scat_field"),
      DESCRIPTION(
          "Scattered field inside the cloudbox.\n"
          "\n"
          "This variable holds the value of the scattering integral for all\n"
          "points inside the cloudbox. For more information refer to AUG.\n"
          "\n"
          "Usage: Input to ``cloudbox_fieldUpdate...``. \n"
          "\n"
          "Unit: W / (m^2 Hz sr) for each Stokes component.\n"
          "\n"
          "Size:\n"
          "     [(cloudbox_limits[1] - cloudbox_limits[0]) +1, \n"
          "     (cloudbox_limits[3] - cloudbox_limits[2]) +1, \n"
          "     (cloudbox_limits[5] - cloudbox_limits[4]) +1, \n"
          "     N_za, N_aa, N_i ]\n"),
      GROUP("Tensor6")));

  wsv_data.push_back(
      WsvRecord(NAME("doit_za_grid_opt"),
                DESCRIPTION("Optimized zenith angle grid.\n"
                            "\n"
                            "Output of the method *doit_za_grid_optCalc*.\n"
                            "\n"
                            "Usage:   Output of *doit_za_grid_optCalc*\n"
                            "\n"
                            "Unit:    degrees \n"),
                GROUP("Vector")));

  wsv_data.push_back(WsvRecord(
      NAME("doit_za_grid_size"),
      DESCRIPTION(
          "Number of equidistant grid points of the zenith angle grid.\n"
          "\n"
          "Grid points are defined from 0 to 180 deg, for the scattering\n"
          "integral calculation.\n"
          "\n"
          "Usage: Output of *DOAngularGridsSet*.\n"),
      GROUP("Index")));

  wsv_data.push_back(WsvRecord(
      NAME("doit_za_interp"),
      DESCRIPTION("Flag for interplation method in zenith angle dimension.\n"
                  "\n"
                  " - 0 - linear interpolation \n"
                  " - 1 - cubic interpolation \n"
                  "\n"
                  "Usage: Set by user in *doit_za_interpSet*. \n"),
      GROUP("Index")));

  wsv_data.push_back(WsvRecord(
      NAME("dsurface_emission_dx"),
      DESCRIPTION(
          "The derivative of *surface_emission* with respect to quantities\n"
          "listed in *dsurface_names*.\n"
          "\n"
          "Usage: Used internally of radiative transfer methods\n"
          "\n"
          "Dimensions: [dsurface_names][f_grid, stokes_dim]\n"),
      GROUP("ArrayOfMatrix")));

  wsv_data.push_back(WsvRecord(
      NAME("dsurface_names"),
      DESCRIPTION("Name of surface retrieval quantities.\n"
                  "\n"
                  "Usage: Used internally of radiative transfer methods\n"
                  "\n"
                  "Dimensions: [retrieval quantity]\n"),
      GROUP("ArrayOfString")));

  wsv_data.push_back(WsvRecord(
      NAME("dsurface_rmatrix_dx"),
      DESCRIPTION(
          "The derivative of *surface_rmatrix* with respect to quantities\n"
          "listed in *dsurface_names*.\n"
          "\n"
          "Usage: Used internally of radiative transfer methods\n"
          "\n"
          "Dimensions: [dsurface_names][surface_los, f_grid, stokes_dim, stokes_dim]\n"),
      GROUP("ArrayOfTensor4")));

  wsv_data.push_back(WsvRecord(
      NAME("dxdy"),
      DESCRIPTION(
          "Contribution function (or gain) matrix.\n"
          "\n"
          "This matrix is the partial derivative of the retrieved state vector\n"
          "with respect to the measurement vector (*y*).\n"
          "\n"
          "Usage: Used and set by inversion methods. \n"),
      GROUP("Matrix")));

  wsv_data.push_back(WsvRecord(
      NAME("ecs_data"),
      DESCRIPTION(
          "Error corrected sudden data\n"
          "\n"
          "Dimensions: [num IDs] [num Species]\n"
          "\n"
          "It is used for absorption bands with these population tags:\n"
          " - ByMakarovFullRelmat \n"
          " - ByRovibLinearDipoleLineMixing \n"),
      GROUP("MapOfErrorCorrectedSuddenData")));

  wsv_data.push_back(WsvRecord(
      NAME("ext_mat"),
      DESCRIPTION(
          "Total extinction matrix.\n"
          "\n"
          "This variable contains the extinction coefficient matrix, which\n"
          "is used in the RT calculation in the cloudbox. It is the physical\n"
          "extinction matrix which includes particle extinction for all chosen\n"
          "scattering species and gaseous extinction for all chosen gaseous species.\n"
          "\n"
          "See the ARTS user guide (AUG) for further information. Use the index to\n"
          "find where this variable is discussed. The variable is listed as a\n"
          "subentry to \"workspace variables\".\n"
          "\n"
          "Usage:      Output of *opt_prop_bulkCalc* \n"
          "\n"
          "Unit:       m^2\n"  //FIXME: really m2? not 1/m?
          "\n"
          "Dimensions: [f_grid, stokes_dim, stokes_dim]\n"),
      GROUP("PropmatVector")));

  wsv_data.push_back(WsvRecord(
      NAME("ext_mat_spt"),
      DESCRIPTION(
          "Extinction matrix for all individual scattering elements.\n"
          "\n"
          "This variable contains the elements of the extinction matrix of all\n"
          "individual scattering elements for a given propagation direction. It is\n"
          "calculated input as well as the output of the agenda *spt_calc_agenda*.\n"
          "\n"
          "Usage:      Output of *spt_calc_agenda* \n"
          "\n"
          "Unit:       m^2\n"  //FIXME: really m2? not 1/m?
          "\n"
          "Dimensions: [number of scattering elements, stokes_dim, stokes_dim]\n"),
      GROUP("ArrayOfPropmatVector")));

  wsv_data.push_back(WsvRecord(
      NAME("file_index"),
      DESCRIPTION(
          "Index number for files.\n"
          "\n"
          "See *WriteXMLIndexed* for further information.\n"
          "\n"
          "Usage:   Input to *WriteXMLIndexed* and *ReadXMLIndexed*. \n"),
      GROUP("Index")));

  wsv_data.push_back(WsvRecord(NAME("forloop_agenda"),
                               DESCRIPTION("Agenda performing a for loop.\n"),
                               GROUP("Agenda")));

  wsv_data.push_back(WsvRecord(
      NAME("forloop_index"),
      DESCRIPTION(
          "The index for for-loops.\n"
          "\n"
          "This is the index that is used by method *ForLoop* to loop over\n"
          "*forloop_agenda*. \n"),
      GROUP("Index")));

  wsv_data.push_back(WsvRecord(NAME("fos_iyin_za_angles"),
                               DESCRIPTION("So far just testing of FOS ...\n"),
                               GROUP("Vector")));

  wsv_data.push_back(WsvRecord(NAME("fos_scatint_angles"),
                               DESCRIPTION("So far just testing of FOS ...\n"),
                               GROUP("Matrix")));

  wsv_data.push_back(WsvRecord(
      NAME("f_backend"),
      DESCRIPTION(
          "The frequency position of each backend (spectrometer) channel.\n"
          "\n"
          "Usage: Set by the user.\n "
          "\n"
          "Unit:  Hz\n"),
      GROUP("Vector")));

  wsv_data.push_back(WsvRecord(
      NAME("f_backend_multi"),
      DESCRIPTION(
          "As *f_backend* but describes an instrument with muliple\n"
          "mixer/receiver chains.\n"
          "\n"
          "This variable is needed when e.g. the receiver has several mixers\n"
          "or the the receiver measures several polarisation and the channels\n"
          "differ in position or response function. \n"
          "\n"
          "The array has one element for each \"receiver chain\". The array\n"
          "length must match *backend_channel_response_multi*, and possibly\n"
          "also *lo_multi*.\n"
          "\n"
          "Usage: Set by the user.\n "
          "\n"
          "Unit:  Hz\n"),
      GROUP("ArrayOfVector")));

  wsv_data.push_back(WsvRecord(
      NAME("f_grid"),
      DESCRIPTION(
          "The frequency grid for monochromatic pencil beam calculations.\n"
          "\n"
          "Usage: Set by the user.\n "
          "\n"
          "Unit:  Hz\n"),
      GROUP("Vector")));

  wsv_data.push_back(WsvRecord(
      NAME("f_index"),
      DESCRIPTION(
          "Frequency index.\n"
          "\n"
          "Not all methods handle all monochromatic frequencies (of *f_grid*) in\n"
          "parellel and this variable is used for communication between methods,\n"
          "holding the index of the frequency treated presently.\n"
          "\n"
          "In some contexts, a negative f_index means all frequencies.\n"
          "\n"
          "Usage: Method output.\n"),
      GROUP("Index")));

  wsv_data.push_back(WsvRecord(
      NAME("gas_scattering_do"),
      DESCRIPTION(
          "Flag to activate gas scattering.\n"
          "\n"
          "If this variable is set to 0, no gas scattering will be considered,\n"
          "even if the gas_scattering_agenda is set.\n"
          "\n"),
      GROUP("Index"), Index{0}));

  wsv_data.push_back(WsvRecord(
      NAME("gas_scattering_output_type"),
      DESCRIPTION(
          "Flag to select the output of the *gas_scattering_agenda*.\n"
          "\n"
          "Internal communications variable, not intended to be used by user."
          "If equals 0 *gas_scattering_mat* is output and *gas_scattering_fct_legendre* is empty.\n"
          "If equals 1 *gas_scattering_fct_legendre* is output and *gas_scattering_mat* is empty.\n"
          "\n"),
      GROUP("Index")));

  wsv_data.push_back(WsvRecord(
      NAME("gas_scattering_agenda"),
      DESCRIPTION(
          "Agenda calculating gas scattering extinction and phase matrix.\n"
          "\n"),
      GROUP("Agenda")));

  wsv_data.push_back(WsvRecord(
      NAME("gas_scattering_los_in"),
      DESCRIPTION(
          "Incoming line-of-sight for gas scattering.\n"
          "\n"
          "This variable holds a local line-of-sight. The angles of this\n"
          "vector are defined as for *rte_los*.\n"
          "\n"
          "The WSV is used as input in *gas_scattering_agenda*\n"
          "\n"
          "Usage: Communication variable.\n"
          "\n"
          "Units: [ degree, degree ]\n"
          "\n"
          "Size:  [ 2 ]\n"),
      GROUP("Vector")));

  wsv_data.push_back(WsvRecord(
      NAME("gas_scattering_los_out"),
      DESCRIPTION(
          "Outgoing line-of-sight for gas scattering.\n"
          "\n"
          "This variable holds a local line-of-sight. The angles of this\n"
          "vector are defined as for *rte_los*.\n"
          "\n"
          "The WSV is used as input in *gas_scattering_agenda*\n"
          "\n"
          "Usage: Communication variable.\n"
          "\n"
          "Units: [ degree, degree ]\n"
          "\n"
          "Size:  [ 2 ]\n"),
      GROUP("Vector")));

  wsv_data.push_back(WsvRecord(
      NAME("gas_scattering_coef"),
      DESCRIPTION(
          "Spectrum of scattering coefficient matrices.\n"
          "\n"
          "This variable contains the elements of the extinction matrix solely\n"
          "due to scattering.\n"
          "\n"
          "Usage: Output of *gas_scattering_agenda*.\n"
          "\n"
          "Units: [ m^-1. ]\n"
          "\n"
          "Size:  [fgrid, stokes_dim, stokes_dim]\n"),
      GROUP("PropmatVector")));

  wsv_data.push_back(WsvRecord(
      NAME("gas_scattering_mat"),
      DESCRIPTION(
          "Spectrum of normalized phase matrices.\n"
          "\n"
          "This variable contains the elements of the normalized phase matrix\n"
          "for a specific incoming and outgoing direction.\n"
          "\n"
          "Usage: Output of *gas_scattering_agenda*.\n"
          "\n"
          "Units: [ 1 ]\n"
          "\n"
          "Size:  [fgrid, stokes_dim, stokes_dim]\n"),
      GROUP("MuelmatVector")));

  wsv_data.push_back(WsvRecord(
      NAME("gas_scattering_fct_legendre"),
      DESCRIPTION(
          "Normalized phase function as Legendre series.\n"
          "\n"
          "This variable contains the normalized phase function\n"
          "as Legendre series.\n"
          "\n"
          "Usage: Output of *gas_scattering_agenda*.\n"
          "\n"
          "Units: [ 1 ]\n"
          "\n"
          "Size:  [Number of Legendre polynomials]\n"),
      GROUP("Vector")));

  wsv_data.push_back(WsvRecord(
      NAME("geo_pos"),
      DESCRIPTION(
          "Geo-position of a measurement.\n"
          "\n"
          "An empty vector is allowed, then flagging that no geo-positioning\n"
          "has been performed.\n"
          "\n"
          "Otherwise, this should be a vector having length 5. The elements are:\n"
          " - altitude\n"
          " - latitude\n"
          " - longitide\n"
          " - zenith angle\n"
          " - azimuth angle\n"
          "\n"
          "Dimensions: 0 or 5\n"
          "\n"
          "Unit:  [ m, deg, deg, deg, deg ]\n"),
      GROUP("Vector")));

  wsv_data.push_back(WsvRecord(
      NAME("g0"),
      DESCRIPTION(
          "Gravity at zero altitude.\n"
          "\n"
          "This variable is \"little g\" at the reference ellipsiod. That is,\n"
          "for Earth this is a value around 9.81 m/s2\n"),
      GROUP("Numeric")));

  wsv_data.push_back(
      WsvRecord(NAME("g0_agenda"),
                DESCRIPTION("Agenda providing the gravity constant.\n"),
                GROUP("Agenda")));

  wsv_data.push_back(WsvRecord(
      NAME("heating_rates"),
      DESCRIPTION(
          "The heating rates of atmospheric layers.\n"
          "\n"
          "The heating rate is defined as the rate of temperature change of an \n"
          "atmospheric layer due to heating by absorption of radiation or if it\n"
          "is negative due to loss of energy by emission of radiation.\n"
          "\n"
          "Units: K s^-1\n"
          "\n"
          "Size: [ p_grid, lat_grid, lon_grid ]\n"),
      GROUP("Tensor3")));

  wsv_data.push_back(WsvRecord(
      NAME("xsec_fit_data"),
      DESCRIPTION(
          "Fitting model coefficients for cross section species.\n"
          "\n"
          "Dimensions: [ n_species ]\n"
          "\n"
          "XsecRecord:\n"
          "\n"
          "- species: Name of species\n"
          "- version: Fit model version\n"
          "- fitcoeffs:\n"
          "\n"
          "  -  Fit model coefficients as an *ArrayOfGriddedField2*\n"
          "  -  Dimensions: [ n_bands ]\n"
          "\n"
          "    -   GriddedField2: [ n_band_frequencies, n_coeffs ]\n"
          "\n"
          "      -    The fit model:\n"
          "\n"
          "        -     z = p00 + p10*x + p01*y + p20*x^2\n"
          "        -     z = Xsec [m^2]\n"
          "        -     x = T / T0\n"
          "        -     y = P / P0\n"
          "        -     T0 = 1 [K]\n"
          "        -     P0 = 1 [Pa]\n"
          "        -     fitcoeffs(:, 0)           p00  [m^2]\n"
          "        -     fitcoeffs(:, 1)           p10  [m^2]\n"
          "        -     fitcoeffs(:, 2)           p01  [m^2]\n"
          "        -     fitcoeffs(:, 3)           p20  [m^2]\n"
          "\n"
          "- fitminpressures:\n"
          "\n"
          "  -  Minimum pressure available in source xsec data to generate the fit coefficients.\n"
          "  -  Dimensions: [ n_bands ]\n"
          "\n"
          "- fitmaxpressures:\n"
          "\n"
          "  -  Maximum pressure available in source xsec data to generate the fit coefficients.\n"
          "  -  Dimensions: [ n_bands ]\n"
          "\n"
          "- fitmintemperatures:\n"
          "\n"
          "  -  Minimum temperature available in source xsec data to generate the fit coefficients.\n"
          "  -  Dimensions: [ n_bands ]\n"
          "\n"
          "- fitmintemperatures:\n"
          "\n"
          "  -  Maximum temperature available in source xsec data to generate the fit coefficients.\n"
          "  -  Dimensions: [ n_bands ]\n"
          "\n"
          "fitminpressures, fitmaxpressures, fitmintemperatures and fitmaxtemperatures\n"
          "are not used to apply the model and solely serve for informational purposes.\n"),
      GROUP("ArrayOfXsecRecord")));

  wsv_data.push_back(WsvRecord(
      NAME("instrument_pol"),
      DESCRIPTION(
          "Definition of the polarisation of an instrument.\n"
          "\n"
          "The default for output is to give data for the selected Stokes\n"
          "elements (1:stokes_dim). This variable defines the polarisations\n"
          "that are actually measured, or are transmitted.\n"
          "\n"
          "The polarisation states/components are coded as\n"
          "  (0) Undefined.\n"
          "  (1) I, total intensity.\n"
          "  (2) Q, second Stokes component, Iv - Ih.\n"
          "  (3) U, third Stokes component, I+45 - I-45.\n"
          "  (4) V, forth Stokes component, Irc - Ilc\n"
          "  (5) Iv, intensity of vertically polarised component.\n"
          "  (6) Ih, intensity of horizontally polarised component.\n"
          "  (7) I+45, intensity of +45 deg linearly polarised component.\n"
          "  (8) I-45, intensity of -45 deg linearly polarised component.\n"
          "  (9) Ilhc, intensity of left-hand circularly polarised component.\n"
          "  (10) Irhc, intensity of right-hand circularly polarised component.\n"
          "\n"
          "See the documentation for definition of the Stokes vector and the\n"
          "different components.\n"
          "\n"
          "If the instrument measures, or transmits, vertical and horizontal\n"
          "components, this variable shall accordingly be set to [5,6].\n"
          "\n"
          "Conversion to Planck-BT of components 2-4 requires that component\n"
          "1 is kept, and must be included as first element.\n"
          "\n"
          "The shift from the Stokes vector can be made at any stage when of the\n"
          "sensor response set-up. The responses used must of course be adopted\n"
          "correspondingly. Or reversed, if the antenna response is defined for\n"
          "Iv or Ih it could be useful to shift polarisation as first sensor\n"
          "operation.\n"
          "\n"
          "Usage: Set by the user.\n"),
      GROUP("ArrayOfIndex")));

  wsv_data.push_back(WsvRecord(
      NAME("instrument_pol_array"),
      DESCRIPTION(
          "Multiple definition of instrument polarisation.\n"
          "\n"
          "Defined as *instrument_pol* but used when multiple polarisations\n"
          "are possible/required.\n"
          "\n"
          "Usage: Set by the user.\n"),
      GROUP("ArrayOfArrayOfIndex")));

  wsv_data.push_back(WsvRecord(
      NAME("inversion_iteration_counter"),
      DESCRIPTION(
          "Iteration counter variable for *inversion_iterate_agenda*.\n"),
      GROUP("Index")));

  wsv_data.push_back(WsvRecord(
      NAME("inversion_iterate_agenda"),
      DESCRIPTION(
          "Agenda recalculating spectra and Jacobian for iterative inversion methods.\n"),
      GROUP("Agenda")));

  wsv_data.push_back(WsvRecord(
      NAME("irradiance_field"),
      DESCRIPTION(
          "Irradiance field also known as flux density.\n"
          "\n"
          "Radiant flux received by a surface per unit area for each hemisphere.\n"
          "The last dimension denotes the hemispheres. The first component is\n"
          "the downward irradiance and the second component is the upward irradiance\n"
          "\n"
          "Units: W m^-2\n"
          "\n"
          "Size: [ p_grid,  lat_grid,  lon_grid,  2 ]\n"),
      GROUP("Tensor4")));

  wsv_data.push_back(
      WsvRecord(NAME("isotopologue_ratios"),
                DESCRIPTION(R"--(Contains the isotopologue ratios.

This variable is set to the default provided by *isotopologue_ratiosInitFromBuiltin*
)--"),
                GROUP("SpeciesIsotopologueRatios"),
                Species::isotopologue_ratiosInitFromBuiltin()));

  wsv_data.push_back(WsvRecord(
      NAME("iy"),
      DESCRIPTION(
          "Monochromatic pencil beam radiance spectrum.\n"
          "\n"
          "This variable holds a single spectrum, with values corresponding\n"
          "to infinite frequency and spatial resolution (compare to *y*).\n"
          "\n"
          "The variable is used to represent spectra at all positions of the\n"
          "propagation path and can e.g. temporarily hold radiation entering\n"
          "the atmosphere from space.\n"
          "\n"
          "Usage:      Used by radiative transfer methods.\n"
          "\n"
          "Unit:\n"
          " - For passive observations, as  selected by *iy_unit*.\n"
          " - For transmission calculations, same as for transmitted\n"
          "   signal.\n"
          "\n"
          "Dimensions: [ f_grid, stokes_dim ]\n"),
      GROUP("Matrix")));

  wsv_data.push_back(WsvRecord(
      NAME("iyb"),
      DESCRIPTION(
          "Monochromatic pencil beam data for one measurement block.\n"
          "\n"
          "The data for all *iy* of a measurement block appended to a vector,\n"
          "following the sorting order used for *y*.\n"
          "\n"
          "Usage:      Used internally.\n"
          "\n"
          "Unit:       W / (m^2 Hz sr) or transmittance.\n"
          "\n"
          "Dimensions:\n"
          "            [ nlos * nf * stokes_dim ] where nlos is number of rows in\n"
          "            mblock_dlos, and nf is length of f_grid.\n"),
      GROUP("Vector")));

  wsv_data.push_back(WsvRecord(
      NAME("iy_agenda_call1"),
      DESCRIPTION(
          "Flag to handle recursive calls of *iy_main_agenda*\n"
          "\n"
          "The agenda *iy_main_agenda* can be used recursively and this flag\n"
          "is used to tell the methods inside the agenda which is the primary\n"
          "call. This is handled automatically for methods using\n"
          "*iy_main_agenda*, such as *yCalc*, but the user must set this\n"
          "variable to 1 if the agenda is called directly inside the control\n"
          "file (which should be a rare case).\n"),
      GROUP("Index")));

  wsv_data.push_back(WsvRecord(
      NAME("iy_aux"),
      DESCRIPTION(
          "Data auxiliary to *iy*.\n"
          "\n"
          "Different data beside the direct result of the radiative transfer\n"
          "calculations (*iy*) can be obtained by this variable. These auxilary\n"
          "data are selected by *iy_aux_vars*.\n"
          "\n"
          "Usage:      Provided by some radiative transfer methods.\n"
          "\n"
          "Dimensions: [quantity][ f_grid, stokes_dim ]\n"),
      GROUP("ArrayOfMatrix")));

  wsv_data.push_back(WsvRecord(
      NAME("iy_aux_vars"),
      DESCRIPTION(
          "Selection of quantities for *iy_aux* and when applicable also *y_aux*.\n"
          "\n"
          "Each element of this string array determines the quantity for the\n"
          "corresponding element in *iy_aux* and *y_aux* (i.e. the quantities\n"
          "are stored in the order given in *iy_aux_vars*).\n"
          "\n"
          "The possible choices vary between the methods. See the WSM you select\n"
          "for *iy_main_agenda* for the complete set of choices. Please not that\n"
          "if the calculations are done through *yCalc*, you can not select\n"
          "along-the-path variables.\n"),
      GROUP("ArrayOfString"), ArrayOfString{}));

  wsv_data.push_back(WsvRecord(
      NAME("iy_cloudbox_agenda"),
      DESCRIPTION(
          "Agenda deriving the intensity at boundary or interior of the cloudbox.\n"),
      GROUP("Agenda")));

  wsv_data.push_back(WsvRecord(
      NAME("iy_independent_beam_approx_agenda"),
      DESCRIPTION("Agenda dedicated to *iyIndependentBeamApproximation*."),
      GROUP("Agenda")));

  wsv_data.push_back(WsvRecord(
      NAME("iy_id"),
      DESCRIPTION(
          "Identification number of *iy*.\n"
          "\n"
          "This variable is intended to be an identification number for individual\n"
          "calculations of *iy*. This id-number can e.g. be used as input to \n"
          "*WriteXMLIndexed*, to link filenames to the different calculations.\n"
          "\n"
          "Some methods sets and updates *iy_id*. The general numbering scheme is::\n"
          "\n"
          "  xxxyyycba\n"
          "\n"
          "where xxx identifies the row in sensorPos/los (i.e. the mblock_index),\n"
          "yyy identifies pencil beam direction inside measurement block (should\n"
          "in general match a row in mblock_dlos), and cba identies later legs\n"
          "of total propagation paths, where a, b and c identifies secondary, tertiary\n"
          "and quaternary part, respectively. 1-based numbering is used. That is,\n"
          "the primary path of the first pencil beam of the first measurement block\n"
          "has iy_id = 001001000.\n"
          "\n"
          "Accordingly, the primary propagation path has cba = 000. If the primary path\n"
          "intersects with the surface, and the downwelling radiation is calculated\n"
          "for three directions, these secondary paths get cba = 001, 002 and 003.\n"
          "If tertiary paths appear, they have numbers such as 011. \n"
          "\n"
          "As the numbering scheme has nine positions, it is suitable to store\n"
          "files as: WriteXMLIndexed(output_file_format,iy_id,in,filename,9)\n"
          "\n"
          "Setting of *iy_id* is not yet supported together with scattering\n"
          "calculations. The value of iy_id then differs, it is either set to 0\n"
          "or keeps its value set by *yCalc*.\n"),
      GROUP("Index"), Index{0}));

  wsv_data.push_back(
      WsvRecord(NAME("iy_loop_freqs_agenda"),
                DESCRIPTION("Agenda dedicated to *iyLoopFrequencies*."),
                GROUP("Agenda")));

  wsv_data.push_back(WsvRecord(
      NAME("iy_main_agenda"),
      DESCRIPTION(
          "Agenda calculating the single monochromatic pencil beam spectrum.\n"),
      GROUP("Agenda")));

  wsv_data.push_back(WsvRecord(
      NAME("iy_radar_agenda"),
      DESCRIPTION(
          "Agenda calculating pointwise backscattering.\n"),
      GROUP("Agenda")));
  
  wsv_data.push_back(WsvRecord(
      NAME("iy_space_agenda"),
      DESCRIPTION(
          "Agenda providing the downwelling radiation at the top of the atmosphere.\n"),
      GROUP("Agenda")));

  wsv_data.push_back(WsvRecord(
      NAME("iy_surface_agenda"),
      DESCRIPTION(
          "Agenda providing the upwelling radiation from the surface.\n"),
      GROUP("Agenda")));

  wsv_data.push_back(WsvRecord(
      NAME("iy_transmittance"),
      DESCRIPTION(
          "Transmittance to be included in *iy*.\n"
          "\n"
          "The calculation of *iy* can be performed over several propation path\n"
          "branches, and there can be recursive calls of *iy_main_agenda*.\n"
          "This variable gives the transmittance from the end point of the present\n"
          "branch and the sensor for such recursive cases.\n"
          "\n"
          "This variable is used purely internally. The exact usage can vary\n"
          "between different RT integration schemes.\n"
          "\n"
          "Usage:      Internally inside iy_main_agenda.\n"
          "\n"
          "Unit:       1\n"
          "\n"
          "Dimensions: [ f_grid, stokes_dim, stokes_dim ]\n"),
      GROUP("Tensor3")));

  wsv_data.push_back(WsvRecord(
      NAME("iy_transmitter"),
      DESCRIPTION(
          "Monochromatic pencil beam radiance spectrum of transmitter signal.\n"
          "\n"
          "This variable holds a single spectrum, with values corresponding\n"
          "to infinite frequency and spatial resolution (compare to *y*).\n"
          "\n"
          "Unit:       Depend on the transmitted signal\n"
          "\n"
          "Dimensions: [ f_grid, stokes_dim ]\n"),
      GROUP("Matrix")));

  wsv_data.push_back(WsvRecord(
      NAME("iy_unit"),
      DESCRIPTION(
          "Selection of output unit for radiative transfer methods.\n"
          "\n"
          "This variable allows that the unit of the output radiance/intensity\n"
          "is changed. The possible choices differ between the radiative\n"
          "methods, including not considering the variable at all.\n"
          "Accordingly, for details see the radiative method you have selected\n"
          "(e.g., *iyEmissionStandard*, *iyMC* and the like).\n"),
      GROUP("String"), String{"1"}));

  wsv_data.push_back(WsvRecord(
      NAME("iy_unit_radar"),
      DESCRIPTION(
          "Unit for radar simulations.\n"
          "\n"          
          "See the radar methods for allowed options.\n"),
      GROUP("String")));

  wsv_data.push_back(WsvRecord(
      NAME("jacobian"),
      DESCRIPTION(
          "The Jacobian matrix.\n"
          "\n"
          "The matrix holding the Jacobians of the retrieval quantities. The\n"
          "matrix has to be initialised before the retrieval quantities can be\n"
          "defined. Initialisation is done by *jacobianInit*. Retrieval quantities\n"
          "are then added with ``jacobianAdd...`` or ``retrievalAdd...`` methods.\n"
          "\n"
          "The order between rows and columns follows how data are stored in *y*\n"
          "and *x*, respectively.\n"
          "\n"
          "Units:   See the different retrieval quantities.\n"
          "\n"
          "Dimension: [ y, number of retrieval quantities and grids ]\n"),
      GROUP("Matrix")));

  wsv_data.push_back(
      WsvRecord(NAME("jacobian_agenda"),
                DESCRIPTION("Pure numerical Jacobian calculation agenda.\n"),
                GROUP("Agenda")));

  wsv_data.push_back(WsvRecord(
      NAME("jacobian_do"),
      DESCRIPTION(
          "Flag to activate (clear-sky) Jacobian calculations.\n"
          "\n"
          "If this variable is set to 0, no Jacobian calculations will be done,\n"
          "even if such calculations have been set-up (through the\n"
          "jacobianAddXxx methods).\n"
          "\n"
          "Needs to be 0 if cloudy-sky (Doit) Jacobians shall be calculated.\n"),
      GROUP("Index")));

  wsv_data.push_back(WsvRecord(
      NAME("jacobian_quantities"),
      DESCRIPTION(
          "The retrieval quantities in the Jacobian matrix.\n"
          "\n"
          "An array of retrieval quantities for which the Jacobians are\n"
          "calculated.\n"
          "\n"
          "Usage: Quantities are added by the jacobianAdd WSMs.\n"),
      GROUP("ArrayOfRetrievalQuantity")));

  wsv_data.push_back(WsvRecord(
      NAME("jacobian_targets"),
      DESCRIPTION(
          "The partial derivatives that are computed for the Jacobian matrix.\n"
          "\n"
          "An array of jacobian targets for which the Jacobians are\n"
          "calculated.\n"
          "\n"
          "Usage: Input to absorption agendas.\n"),
      GROUP("ArrayOfJacobianTarget")));

  wsv_data.push_back(WsvRecord(NAME("lat"),
                               DESCRIPTION("A latitude.\n"
                                           "\n"
                                           "Unit:  degrees\n"),
                               GROUP("Numeric")));

  wsv_data.push_back(WsvRecord(
      NAME("lat_true"),
      DESCRIPTION(
          "Latitudinal geolocation for 1D and 2D data.\n"
          "\n"
          "The variables *lat_grid* and *lon_grid* contain true positions only\n"
          "for 3D. For 1D and 2D, the geographical position is given by\n"
          "*lat_true* and *lon_true*. Can be left empty when not used.\n"
          "Otherwise:\n"
          "\n"
          "   -\n"
          "     1D.\n"
          "     *lat_true* shall have length 1\n"
          "   -\n"
          "     2D.\n"
          "     Both *lat_true* and *lon_true* shall have a length matching\n"
          "     *lat_grid*. That is, *lat_true* and *lon_true* shall not be\n"
          "     seen as grids, they are vectors giving the actual lat or lon\n"
          "     for each point corresponding to *lat_grid*.\n"
          "\n"
          "Usage: Set by the user.\n"
          "\n"
          "Unit:  degrees\n"),
      GROUP("Vector"), Vector{}));

  wsv_data.push_back(WsvRecord(
    NAME("lbl_checked"),
      DESCRIPTION("Flag to check if the line-by-line calculations will work\n"
                  "\n"
                  "Usage: Set manually on own risk, or use *lbl_checkedCalc*.\n"
                  "\n"
                  "Unit:  Boolean\n"),
      GROUP("Index"), Index{0}));
  
  wsv_data.push_back(
      WsvRecord(NAME("line_irradiance"),
                DESCRIPTION("Irradiance as seen by a single absorption line.\n"
                            "\n"
                            "Used internally for, e.g., NLTE effects\n"),
                GROUP("Matrix")));

  wsv_data.push_back(WsvRecord(
      NAME("line_transmission"),
      DESCRIPTION("Transmission as seen by a single absorption line.\n"
                  "\n"
                  "Used internally for, e.g., NLTE effects\n"),
      GROUP("Tensor3")));

  wsv_data.push_back(WsvRecord(
      NAME("lo"),
      DESCRIPTION(
          "The local oscillator frequency.\n"
          "\n"
          "A local oscillator frequency is used in a heterodyne system when\n"
          "the mixer folds the spectra from from radio frequencies (RF) to\n"
          "intermediate frequencies (IF).\n"
          "\n"
          "Unit:  Hz\n"
          "\n"
          "Usage: Set by the user.\n"),
      GROUP("Numeric")));

  wsv_data.push_back(WsvRecord(
      NAME("lo_multi"),
      DESCRIPTION(
          "Local oscillator frequencies.\n"
          "\n"
          "As *lo* but describes an instrument with multiple mixers. A vector\n"
          "element for each LO. The size of this variable and\n"
          "*sideband_response_multi* shall match, and probably also\n"
          "*sideband_mode_multi*.\n"
          "\n"
          "Unit:  Hz\n"
          "\n"
          "Usage: Set by the user.\n"),
      GROUP("Vector")));

  wsv_data.push_back(WsvRecord(NAME("lon"),
                               DESCRIPTION("A longitude.\n"
                                           "\n"
                                           "Unit:  degrees\n"),
                               GROUP("Numeric")));

  wsv_data.push_back(WsvRecord(
      NAME("lon_true"),
      DESCRIPTION(
          "Longitudinal geolocation for 1D and 2D data.\n"
          "\n"
          "The variables *lat_grid* and *lon_grid* contain true positions only\n"
          "for 3D. For 1D and 2D, the geographical position is given by\n"
          "*lat_true* and *lon_true*. Can be left empty when not used.\n"
          "Otherwise:\n"
          "\n"
          "   -\n"
          "    1D.\n"
          "    *lon_true* shall have length 1\n"
          "\n"
          "   -\n"
          "     2D.\n"
          "     Both *lat_true* and *lon_true* shall have a length matching\n"
          "     *lat_grid*. That is, *lat_true* and *lon_true* shall not be\n"
          "     seen as grids, they are vectors giving the actual lat or lon\n"
          "     for each point corresponding to *lat_grid*.\n"
          "\n"
          "Usage: Set by the user.\n"
          "\n"
          "Unit:  degrees\n"),
      GROUP("Vector"), Vector{}));

  wsv_data.push_back(WsvRecord(
      NAME("main_agenda"),
      DESCRIPTION("Agenda corresponding to the entire controlfile.\n"),
      GROUP("Agenda")));

  wsv_data.push_back(WsvRecord(
      NAME("mblock_dlos"),
      DESCRIPTION(
          "The set of angular pencil beam directions for each measurement block.\n"
          "\n"
          "The relative angles in this variable are angular off-sets with\n"
          "respect to the angles in *sensor_los*. Defined as *dlos* but is\n"
          "allowed to only have a single column, as described below.\n"
          "\n"
          "The first column holds the relative zenith angle. This column is\n"
          "mandatory for all atmospheric dimensionalities. For 3D, there can\n"
          "also be a second column, giving relative azimuth angles. If this\n"
          "column is not present (for 3D) zero azimuth off-sets are assumed.\n"
          "\n"
          "Usage: Set by the user or output of antenna WSMs.\n"
          "\n"
          "Unit:  degrees\n"),
      GROUP("Matrix")));

  wsv_data.push_back(WsvRecord(
      NAME("mblock_index"),
      DESCRIPTION(
          "Measurement block index. \n"
          "\n"
          "Used to tell agendas the index of present measurement block.\n"
          "\n"
          "Usage: Used internally.\n"),
      GROUP("Index")));

  wsv_data.push_back(WsvRecord(
      NAME("mc_antenna"),
      DESCRIPTION(
          "Antenna pattern description for dedicated MC calculaions.\n"
          "\n"
          "Usage: Input to MCGeneral. Set by *mc_antennaSetGaussian* and similar methods.\n"),
      GROUP("MCAntenna")));

  wsv_data.push_back(WsvRecord(
      NAME("mc_error"),
      DESCRIPTION("Error in simulated *y* when using a Monte Carlo approach.\n"
                  "\n"
                  "Usage: Output from Monte Carlo functions. \n"
                  "\n"
                  "Units: Depends on *iy_unit*.\n"
                  "\n"
                  "Size:  [ stokes_dim ]\n"),
      GROUP("Vector")));

  wsv_data.push_back(WsvRecord(
      NAME("mc_iteration_count"),
      DESCRIPTION(
          "Counts the number of iterations (or photons) used in the MC\n"
          "scattering algorithm.\n"
          "\n"
          "Usage: Set by MCGeneral and other MC methods.\n"),
      GROUP("Index")));

  wsv_data.push_back(WsvRecord(
      NAME("mc_max_iter"),
      DESCRIPTION("The maximum number of iterations allowed for Monte Carlo\n"
                  "calculations.\n"
                  "\n"
                  "Usage: Set by the user.\n"),
      GROUP("Index")));

  wsv_data.push_back(WsvRecord(
      NAME("mc_max_scatorder"),
      DESCRIPTION("The maximum scattering order allowed for Monte Carlo\n"
                  "radar calculations.\n"
                  "\n"
                  "Usage: Set by the user.\n"),
      GROUP("Index")));

  wsv_data.push_back(WsvRecord(
      NAME("mc_max_time"),
      DESCRIPTION("The maximum time allowed for Monte Carlo calculations.\n"
                  "\n"
                  "Usage: Set by the user.\n"
                  "\n"
                  "Unit: s\n"),
      GROUP("Index")));

  wsv_data.push_back(WsvRecord(
      NAME("mc_min_iter"),
      DESCRIPTION("The minimum number of iterations allowed for Monte Carlo\n"
                  "calculations.\n"
                  "\n"
                  "Usage: Set by the user.\n"),
      GROUP("Index"), Index{100}));

  wsv_data.push_back(
      WsvRecord(NAME("mc_points"),
                DESCRIPTION(
                    //FIXMEDOC
                    "Source to emission, position.\n"
                    "\n"
                    "Counts the number of MC endpoints in each grid cell.\n"
                    "\n"
                    "Usage: Set by MCGeneral and other MC methods.\n"),
                GROUP("Tensor3")));

  wsv_data.push_back(WsvRecord(
      NAME("mc_scat_order"),
      DESCRIPTION(
          "Number of atmospheric scattering events between emission point and sensor.\n"
          "\n"
          "The first element gives the number of cases with zero scattering events,\n"
          "the second the number of single scattering cases etc.\n"
          "\n"
          "Scattering orders above what the variable can hold are not stored at all.\n"
          "The number of such cases can be determined by comparing\n"
          "*mc_iteration_count* with the sum of the elements in this array.\n"
          "\n"
          "Usage: Set by MCGeneral and other MC methods.\n"),
      GROUP("ArrayOfIndex")));

  wsv_data.push_back(WsvRecord(
      NAME("mc_source_domain"),
      DESCRIPTION(
          "Rough classification of source to emission.\n"
          "\n"
          "This is an array of length 4, where the elements in order represent\n"
          "space, the surface, atmospheric gas and atmospheric particle.\n"
          "The distinction between the two last elements is if the emission\n"
          "is associated with *vmr_field* or *pnd_field*.\n"
          "\n"
          "The values of the array give the number of cases where the emission\n"
          "source was found to be inside each \"domain\".\n"
          "\n"
          "Usage: Set by MCGeneral and other MC methods.\n"),
      GROUP("ArrayOfIndex")));

  wsv_data.push_back(WsvRecord(
      NAME("mc_seed"),
      DESCRIPTION("The integer seed for the random number generator used by\n"
                  "Monte Carlo methods.\n"
                  "\n"
                  "Usage: Set by MCSetSeed.\n"),
      GROUP("Index")));

  wsv_data.push_back(WsvRecord(
      NAME("mc_std_err"),
      DESCRIPTION(
          "Target precision (1 std. dev.) for Monte Carlo calculations.\n"
          "\n"
          "Usage: Set by the user.\n"),
      GROUP("Numeric")));

  wsv_data.push_back(WsvRecord(
      NAME("mc_y_tx"),
      DESCRIPTION("Normalized Stokes vector for transmittance (e.g., radar).\n"
                  "\n"
                  "The first element (intensity) should have a value of 1."
                  "\n"
                  "Usage: Set by user. \n"
                  "\n"
                  "Units: Unitless.\n"
                  "\n"
                  "Size:  [ stokes_dim ]\n"),
      GROUP("Vector")));

  wsv_data.push_back(WsvRecord(
      NAME("mc_taustep_limit"),
      DESCRIPTION(
          "Defines an upper step length in terms of optical thickness for Monte "
          "Carlo calculations.\n"
          "\n"
          "Usage: Set by the user.\n"),
      GROUP("Numeric"), Numeric{0.1}));

  wsv_data.push_back(WsvRecord(
      NAME("met_amsu_data"),
      DESCRIPTION(
          "The AMSU data set.\n"
          "\n"
          "This is intended as input for the method ybatchMetProfiles. It holds the\n"
          "latitude, longitude, satellite zenith angle and amsu-b corrected and \n"
          "uncorrected brightness temperatures.  It also has information about \n"
          "the particular pixel corresponds to a land or sea point.  This will be \n"
          "read in the method ybatchMetProfiles and the profiles corresponding to \n"
          "each latitude and longitude will be read in.\n"
          "\n"
          "See documentation of WSM *ybatchMetProfiles* for more information.\n"),
      GROUP("Matrix")));

  wsv_data.push_back(WsvRecord(
      NAME("met_mm_antenna"),
      DESCRIPTION(
          "The antenna beam width for meteorological millimeter instruments.\n"
          "\n"
          "This Vector must match the number and order of channels in\n"
          "*met_mm_backend*.\n"
          "\n"
          "Usage: Set by the user.\n"
          "\n"
          "Unit:  [ Hz ]\n"
          "\n"
          "Size:  [ number of channels ]\n"),
      GROUP("Vector")));

  wsv_data.push_back(WsvRecord(
      NAME("met_mm_backend"),
      DESCRIPTION(
          "Backend description for meteorological millimeter sensors with passbands.\n"
          "\n"
          "This is a compact description of a passband-type sensor, e.g. AMSU-A. The matrix\n"
          "contains one row for each instrument channel. Each row contains four elements:\n\n"
          " - LO position [Hz]\n"
          " - first offset from the LO [Hz]\n"
          " - second offset from the LO+offset1 [Hz]\n"
          " - channel width [Hz]\n"
          "\n"
          "Overview::\n\n"
          "                            LO\n"
          "                             |\n"
          "                 offset1     |    offset1\n"
          "             ----------------+----------------\n"
          "             |                               |\n"
          "             |                               |\n"
          "    offset2  |  offset2             offset2  |  offset2\n"
          "    ---------+---------             ---------+---------\n"
          "    |                 |             |                 |\n"
          "    |                 |             |                 |\n"
          "  #####             #####         #####             #####\n"
          "  width             width         width             width\n"
          "\n"
          "For a sensor with 1 passband, offset1 and offset2 are zero.\n"
          "For a sensor with 2 passbands, only offset2 is zero.\n"
          "\n"
          "Usage: Set by the user.\n"
          "\n"
          "Unit: All entries in Hz.\n"
          "\n"
          "Size: [number of channels, 4]\n"),
      GROUP("Matrix")));

  wsv_data.push_back(WsvRecord(
      NAME("met_mm_polarisation"),
      DESCRIPTION(
          "The polarisation for meteorological millimeter instruments.\n"
          "\n"
          "This array must match the number and order of channels in\n"
          "*met_mm_backend*.\n"
          "\n"
          "Possible values:\n\n"
          "- ``\"V\"``: Vertical polarisation\n"
          "- ``\"H\"``: Horizontal polarisation\n"
          "- ``\"LHC\"``: Left-hand circular polarisation\n"
          "- ``\"RHC\"``: Right-hand circular polarisation\n"
          "- ``\"AMSU-V\"``: Vertical polarisation dependening on AMSU zenith angle\n"
          "- ``\"AMSU-H\"``: Horizontal polarisation dependening on AMSU zenith angle\n"
          "- ``\"ISMAR-V\"``: Vertical polarisation dependening on ISMAR zenith angle\n"
          "- ``\"ISMAR-H\"``: Horizontal polarisation dependening on AMSU zenith angle\n"
          "\n"
          "Usage: Set by the user.\n"
          "\n"
          "Unit:  [ String ]\n"
          "\n"
          "Size:  [ number of channels ]\n"),
      GROUP("ArrayOfString")));

  wsv_data.push_back(
      WsvRecord(NAME("met_profile_calc_agenda"),
                DESCRIPTION("Agenda for metoffice profile calculations.\n"),
                GROUP("Agenda")));

  wsv_data.push_back(WsvRecord(
      NAME("level0_data"),
      DESCRIPTION("List of L0 data.  Can be of any type.\n"
                  "It is method-dependent how this is used to calibrated to L1\n"),
      GROUP("ArrayOfVector")));

  wsv_data.push_back(WsvRecord(
      NAME("level0_time"),
      DESCRIPTION("List of L0 times.  Should be in UTC.\n"
                  "It is method-dependent how this is used to calibrated to L1\n"),
      GROUP("ArrayOfTime")));

  wsv_data.push_back(WsvRecord(
      NAME("lm_ga_history"),
      DESCRIPTION(
          "The series of gamma values for a Marquardt-levenberg inversion.\n"
          "\n"
          "The values are stored following iteration order, i.e. the first\n"
          "is the gamma factor for the first iteration etc.\n"),
      GROUP("Vector")));

  wsv_data.push_back(WsvRecord(
      NAME("molarmass_dry_air"),
      DESCRIPTION(
          "The average molar mass of dry air.\n"
          "\n"
          "This could also be referred to as the average molecular weight for\n"
          "dry air. The definition of \"dry air\" can differ between planets and\n"
          "methods using the WSV. For Earth, this should be a value around\n"
          "28.97.\n"),
      GROUP("Numeric")));

  wsv_data.push_back(WsvRecord(
      NAME("nlte_vib_energies"),
      DESCRIPTION(R"--(A map of energy levels

This map is used when required by an absorption band having a
population distribution that depends on vibrational temperatures
)--"),
      GROUP("VibrationalEnergyLevels"), VibrationalEnergyLevels{}));

  wsv_data.push_back(WsvRecord(
      NAME("collision_line_identifiers"),
      DESCRIPTION(
          //FIXMEDOC
          "An array of quantum identifiers for finding collisional rates\n"
          "in *collision_coefficients*\n"),
      GROUP("ArrayOfQuantumIdentifier")));

  wsv_data.push_back(
      WsvRecord(NAME("collision_coefficients"),
                DESCRIPTION(
                    //FIXMEDOC
                    "An array of coefficients for effective collisions\n"),
                GROUP("ArrayOfArrayOfGriddedField1")));

  wsv_data.push_back(
      WsvRecord(NAME("nelem"),
                DESCRIPTION("Number of elements of a Vector or Array.\n"),
                GROUP("Index")));

  wsv_data.push_back(WsvRecord(
      NAME("ncols"),
      DESCRIPTION(
          "Number of columns (elements in lowest dimension) of a Matrix or Tensor.\n"),
      GROUP("Index")));

  wsv_data.push_back(WsvRecord(
      NAME("nrows"),
      DESCRIPTION(
          "Number of rows (elements in 2nd lowest dimension) of a Matrix or Tensor.\n"),
      GROUP("Index")));

  wsv_data.push_back(WsvRecord(
      NAME("npages"),
      DESCRIPTION("Number of elements in 3rd lowest dimension of a Tensor.\n"),
      GROUP("Index")));

  wsv_data.push_back(WsvRecord(
      NAME("nbooks"),
      DESCRIPTION("Number of elements in 4th lowest dimension of a Tensor.\n"),
      GROUP("Index")));

  wsv_data.push_back(WsvRecord(
      NAME("nshelves"),
      DESCRIPTION("Number of elements in 5th lowest dimension of a Tensor.\n"),
      GROUP("Index")));

  wsv_data.push_back(WsvRecord(
      NAME("nvitrines"),
      DESCRIPTION("Number of elements in 6th lowest dimension of a Tensor.\n"),
      GROUP("Index")));

  wsv_data.push_back(WsvRecord(
      NAME("nlibraries"),
      DESCRIPTION("Number of elements in 7th lowest dimension of a Tensor.\n"),
      GROUP("Index")));

  wsv_data.push_back(
      WsvRecord(NAME("nlte_do"),
                DESCRIPTION("Flag to perform Non-LTE calculations.\n"),
                GROUP("Index"), Index{0}));

  wsv_data.push_back(WsvRecord(
      NAME("nlte_source"),
      DESCRIPTION(
          "Variable to contain the additional source function due to NLTE effects.\n"
          "\n"
          "Dimensions: [nza, naa, nf, stokes_dim]\n"),
      GROUP("StokvecVector")));

  wsv_data.push_back(WsvRecord(
      NAME("oem_diagnostics"),
      DESCRIPTION(
          "Basic diagnostics of an OEM type inversion.\n"
          "\n"
          "This is a vector of length 5, having the elements (0-based index):\n"
          "  0. Convergence status, with coding\n"
          "       - 0 = converged\n"
          "       - 1 = max iterations reached\n"
          "       - 2 = max gamma of LM reached\n"
          "       - 9 = some error when calling *inversion_iterate_agenda*\n"
          "       - 99 = too high start cost.\n"
          "  1. Start value of cost function.\n"
          "  2. End value of cost function.\n"
          "  3. End value of y-part of cost function.\n"
          "  4. Number of iterations used.\n"
          "\n"
          "See WSM *OEM* for a definition of \"cost\". Values not calculated\n"
          "are set to NaN.\n"),
      GROUP("Vector")));
  wsv_data.push_back(
      WsvRecord(NAME("oem_errors"),
                DESCRIPTION("Errors encountered during OEM execution.\n"),
                GROUP("ArrayOfString")));

  wsv_data.push_back(WsvRecord(
      NAME("output_file_format"),
      DESCRIPTION(
          "Output file format.\n"
          "\n"
          "This variable sets the format for output files. It could be set to:\n\n"
          "- \"ascii\": for plain xml files\n"
          "- \"zascii\": for zipped xml files\n"
          "- \"binary\": for binary.\n"
          "\n"
          "To change the value of this variable use the workspace methods\n"
          "*output_file_formatSetAscii*, *output_file_formatSetZippedAscii*, and\n"
          "*output_file_formatSetBinary*\n"),
      GROUP("String"), String{"ascii"}));

  wsv_data.push_back(WsvRecord(
      NAME("particle_bulkprop_names"),
      DESCRIPTION(
          "Identification of the data in *particle_bulkprop_field*.\n"
          "\n"
          "This variable assigns a name to each field in *particle_bulkprop_field*.\n"
          "The naming is totally free. If two fields are given the same name, the\n"
          "first one will be selected.\n"
          "\n"
          "Dimensions: length should match book-dimension of *particle_bulkprop_field*\n"),
      GROUP("ArrayOfString"), ArrayOfString{}));

  wsv_data.push_back(WsvRecord(
      NAME("particle_masses"),
      DESCRIPTION(
          "The mass of individual particles (or bulks).\n"
          "\n"
          "Each row corresponds to a scattering element (i.e. an element in\n"
          "*scat_data*). The user is free to define different mass\n"
          "categories and assign a mass for each category. Each column\n"
          "of *particle_masses* corresponds to such a mass category. A scattering\n"
          "element can have a non-zero mass for more than one category.\n"
          "\n"
          "For example, if you work with clouds, your mass categories could\n"
          "be ice and liquid, corresponding to IWC and LWC, respectively.\n"
          "The mass of particles inside the melting layer, having a mixed\n"
          "phase, could be divided between the two columns of the matrix.\n"
          "\n"
          "Shall either be empty, or have a row size consistent with the\n"
          "scattering variables (*scat_data*, *pnd_field*).\n"
          "\n"
          "Usage:      Set by the user.\n"
          "\n"
          "Unit:       kg\n"
          "\n"
          "Dimensions: [number of scattering elements, number of mass categories]\n"),
      GROUP("Matrix"), Matrix{}));

  wsv_data.push_back(WsvRecord(
      NAME("pha_mat"),
      DESCRIPTION(
          "Ensemble averaged phase matrix.\n"
          "\n"
          "This workspace variable represents the actual physical phase\n"
          "matrix (averaged over all scattering elements) for given propagation\n"
          "directions. It is calculated in the method *pha_matCalc*.\n"
          "\n"
          "See ARTS user guide (AUG) for further information. Use the index to find\n"
          "where this variable is discussed. The variable is listed as a subentry\n"
          "to \"workspace variables\".\n"
          "\n"
          "Usage:      Output of the method *pha_matCalc*\n"
          "\n"
          "Unit:        m^2\n"  //FIXME: really m2? not 1/m?
          "\n"
          "Dimensions: [za_grid, aa_grid, stokes_dim, stokes_dim]\n"),
      GROUP("Tensor4")));

  wsv_data.push_back(WsvRecord(
      NAME("pha_mat_doit"),
      DESCRIPTION(
          "Ensemble averaged phase matrix for DOIT calculation.\n"
          "\n"
          "This workspace variable represents the actual physical phase\n"
          "matrix (averaged over all scattering elements) for given incident and \n"
          "propagation directions. It is calculated in the method *DoitScatteringDataPrepare*.\n"
          "\n"
          "See ARTS user guide (AUG) for further information."
          "\n"
          "Usage:      Output of the method *pha_matCalc*\n"
          "\n"
          "Unit:        m^2\n"  //FIXME: really m2? not 1/m?
          "\n"
          "Dimensions: [T,za_grid, aa_grid, za_grid, aa_grid, stokes_dim, stokes_dim]\n"),
      GROUP("Tensor7")));

  wsv_data.push_back(WsvRecord(
      NAME("pha_mat_spt"),
      DESCRIPTION(
          "Phase matrix for all individual scattering elements.\n"
          "\n"
          "This variable contains the elements of phase matrix for all individual\n"
          "scattering elements for given propagation directions. It is the\n"
          "calculated in the agenda *pha_mat_spt_agenda*. The elements of the phase\n"
          "matrix are calculated from the single scattering data.\n"
          "\n"
          "See ARTS user guide (AUG) for further information.\n"
          "\n"
          "Usage:      Input and Output of the pha_mat_sptFrom* methods\n"
          "\n"
          "Unit:       m^2\n"  //FIXME: really m2? not 1/m?
          "\n"
          "Dimensions: [number of scattering elements, za_grid, aa_grid, stokes_dim, stokes_dim]\n"),
      GROUP("Tensor5")));

  wsv_data.push_back(WsvRecord(
      NAME("pha_mat_spt_agenda"),
      DESCRIPTION(
          "Agenda calculates the phase matrix for individual scattering elements.\n"),
      GROUP("Agenda")));

  wsv_data.push_back(WsvRecord(
      NAME("pha_mat_sptDOITOpt"),
      DESCRIPTION(
          "Interpolated phase matrix.\n"
          "\n"
          "This variable contains the data of the phase matrix in the \n"
          "scattering frame interpolated on the actual frequency (the variable\n"
          "is used inside *doit_mono_agenda*) and also interpolated on all \n"
          "possible scattering angles following from all combinations of \n"
          "*za_grid* and *aa_grid*. \n"
          "\n"
          "Usage:      Input of the method *pha_mat_sptFromDataDOITOpt*\n"
          "\n"
          "Unit:        m^2\n"  //FIXME: really m2? not 1/m?
          "\n"
          "Dimensions: \n"
          "\n"
          "- [number of scattering elements]\n"
          "\n"
          "  - [T, za_grid, aa_grid, za_grid, aa_grid, stokes_dim, stokes_dim]\n"),
      GROUP("ArrayOfTensor7")));

  wsv_data.push_back(WsvRecord(
      NAME("planet_rotation_period"),
      DESCRIPTION(
          "The sidereal rotation period of the planet.\n"
          "\n"
          "This is time that it takes for the planet to complete one revolution\n"
          "around its axis of rotation relative to the suns. For Earth, this\n"
          "is a value roughly 4 min less than 24 h.\n"
          "\n"
          "A negative value signifies a retrograde rotation, i.e. opposite to\n"
          "the rotation of Earth.\n\n"
          "Unit:   s\n"),
      GROUP("Numeric")));

  wsv_data.push_back(WsvRecord(
      NAME("pnd_agenda_array"),
      DESCRIPTION(
          "Mapping of particle bulk properties to number density data.\n"
          "\n"
          "The length of this agenda array shall match the size of *scat_species*.\n"
          "That is there is a \"pnd-agenda\" associated with each scattering species.\n"
          "\n"
          "In short, each agenda takes some bulk property data as input, and returns\n"
          "particle number densities for all scattering elements of the species.\n"
          "See further *pnd_agenda_input* and associated variables.\n"),
      GROUP("ArrayOfAgenda")));

  wsv_data.push_back(WsvRecord(
      NAME("pnd_agenda_input"),
      DESCRIPTION(
          "The variable input to one element of *pnd_agenda_array*.\n"
          "\n"
          "The column dimension corresponds to the input to the underlying\n"
          "particle size distribution method. For example, the first column\n"
          "can hold ice water content values, and the second one temperature\n"
          "data.\n"
          "\n"
          "Temperatures are handled by *pnd_agenda_input_t* and shall not be\n"
          "included in this variable.\n"
          "\n"
          "Each row corresponds to a position. That is, the methods in the\n"
          "pnd-agendas are expected to process multiple points in one call.\n"
          "\n"
          "Dimensions: [ n_points, n_input_variables ]\n"),
      GROUP("Matrix")));

  wsv_data.push_back(WsvRecord(
      NAME("pnd_agenda_input_t"),
      DESCRIPTION(
          "Temperature input to one element of *pnd_agenda_array*.\n"
          "\n"
          "This WSV works as *pnd_agenda_input* but holds a specific quantity,\n"
          "temperature.\n"
          "\n"
          "Each element corresponds to a position. That is, the methods in the\n"
          "pnd-agendas are expected to process multiple points in one call.\n"
          "\n"
          "Dimensions: [ n_points ]\n"),
      GROUP("Vector")));

  wsv_data.push_back(WsvRecord(
      NAME("pnd_agenda_array_input_names"),
      DESCRIPTION(
          "Naming of all input expected by *pnd_agenda_array*.\n"
          "\n"
          "This variable contains *pnd_agenda_input_names* for each agenda\n"
          "element in *pnd_agenda_array*.\n"
          "\n"
          "Dimension: [ n_scattering_species ][ n_input_variables ]\n"),
      GROUP("ArrayOfArrayOfString")));

  wsv_data.push_back(WsvRecord(
      NAME("pnd_agenda_input_names"),
      DESCRIPTION(
          "Naming of (existing or expected) data in *pnd_agenda_input*.\n"
          "\n"
          "The strings of this variable refer to the corresponding column in\n"
          "*pnd_agenda_input*.\n"
          "\n"
          "Dimension: [ n_input_variables ]\n"),
      GROUP("ArrayOfString")));

  wsv_data.push_back(WsvRecord(
      NAME("pnd_data"),
      DESCRIPTION(
          "Particle number density values for a set of points.\n"
          "\n"
          "The variable contains particle number density data for one scattering\n"
          "species. The row dimension corresponds to different positions, in the\n"
          "same way as *pnd_agenda_input* is defined.\n"
          "\n"
          "Dimensions: [ n_points, n_scattering_elements ]\n"),
      GROUP("Matrix")));

  wsv_data.push_back(WsvRecord(
      NAME("pnd_field"),
      DESCRIPTION(
          "Particle number density field.\n"
          "\n"
          "This variable holds the particle number density fields for all\n"
          "scattering elements being read in the WSMs\n"
          "*ScatElementsPndAndScatAdd* or *ScatSpeciesPndAndScatAdd* and\n"
          "interpolated to the calculation grids *p_grid*, *lat_grid*, and\n"
          "*lon_grid* inside the cloudbox. An alternative method to create\n"
          "*pnd_field* is *pnd_fieldCalcFromParticleBulkProps*.\n"
          "\n"
          "Total number and order of scattering elements in *pnd_field* and (the\n"
          "flattened) *scat_data* has to be identical.\n"
          "\n"
          "Note: To ensure that no particles exist outside the cloudbox,\n"
          "*pnd_field* is required to be 0 at its outer limits (corresponding\n"
          "to the *cloudbox_limits*).\n"
          "\n"
          "Usage:      Set by user or output of *pnd_fieldCalcFromParticleBulkProps*\n"
          "\n"
          "Unit:        m^-3\n"
          "\n"
          "Size:\n"
          " [number of scattering elements, \n"
          " ( *cloudbox_limits* [1] - *cloudbox_limits* [0]) +1, \n"
          " ( *cloudbox_limits* [3] - *cloudbox_limits* [2]) +1, \n"
          " ( *cloudbox_limits* [5] - *cloudbox_limits* [4]) +1 ] \n"),
      GROUP("Tensor4")));

  wsv_data.push_back(WsvRecord(
      NAME("pnd_size_grid"),
      DESCRIPTION(
          "The particle sizes associated with *pnd_data*.\n"
          "\n"
          "This variable holds the size of each scattering element considered.\n"
          "Size can be defined differently, depending on particle size distribution\n"
          "used. Most common choices should by equivalent diameter, maximum diameter\n"
          "and mass.\n"
          "\n"
          "Dimension: [ n_sizes ]\n"),
      GROUP("Vector")));

  wsv_data.push_back(WsvRecord(
      NAME("pnd_field_raw"),
      DESCRIPTION(
          "The particle number density field raw data.\n"
          "\n"
          "This variable contains the particle number density data for all\n"
          "considered scattering elements. *pnd_field_raw* is an Array of\n"
          "GriddedField3. It includes one GriddedField3 for each scattering\n"
          "element, which contains both the data and the corresponding grids.\n"
          "\n"
          "Usage:\n"
          "  Set by the user. Input to methods *ScatElementsPndAndScatAdd* and \n"
          "  *ScatSpeciesPndAndScatAdd*\n"
          "\n"
          "Unit:  m^-3\n"
          "\n"
          "Size:\n"
          "\n"
          "- Array[number of scattering elementst]\n"
          "\n"
          "  - GriddedField3\n"
          "  - [number of pressure levels]\n"
          "  - [number of latitudes]\n"
          "  - [number of longitudes]\n"
          "  - [number of pressure levels, number of latitudes, number of longitudes]\n"),
      GROUP("ArrayOfGriddedField3")));

  wsv_data.push_back(WsvRecord(
      NAME("ppath"),
      DESCRIPTION(
          "The propagation path for one observation.\n"
          "\n"
          "This variable describes the total (pencil beam) propagation path for\n"
          "a given combination of starting point and line-of-sight. The path is\n"
          "described by a data structure of type Ppath.\n"
          "\n"
          "Two important things about ARTS propagation paths are:\n"
          "  - The points are stored in backward order, i.e. the first point\n"
          "    is the one closest to the observation (end) position.\n"
          "  - The line-of-sights (LOS) are specified as the angles needed\n"
          "    to observe the radiation. That is, the radiation travel in\n"
          "    the reversed direction.\n"
          "\n"
          "Usage: Primarily output from *ppath_agenda*.\n"),
      GROUP("Ppath")));

  wsv_data.push_back(
      WsvRecord(NAME("ppath_agenda"),
                DESCRIPTION("Agenda calculating complete propagation paths.\n"),
                GROUP("Agenda")));

  wsv_data.push_back(WsvRecord(
      NAME("ppath_field"),
      DESCRIPTION(
          "An array meant to build up the necessary geometries for radiative\n"
          "field calculations.\n"
          "\n"
          "Can be ordered or not\n"
          "\n"
          "Size: user-defined\n"),
      GROUP("ArrayOfPpath")));

  wsv_data.push_back(WsvRecord(
      NAME("ppath_inside_cloudbox_do"),
      DESCRIPTION(
          "Flag to perform ray tracing inside the cloudbox.\n"
          "\n"
          "Standard propagation path calculations stop at the boundary of the\n"
          "cloudbox, or stop directly if started inside the cloudbox. This WSV\n"
          "allows scattering methods to obtain propagation paths inside the\n"
          "cloudbox. Hence, this variable is for internal usage primarily.\n"
          "\n"
          "Usage: For communication between modules of arts.\n"),
      GROUP("Index"), Index{0}));

  wsv_data.push_back(WsvRecord(
      NAME("ppath_lmax"),
      DESCRIPTION(
          "Maximum length between points describing propagation paths.\n"
          "The exact spacing of point in propagation paths can vary between\n"
          "calculation options, but it is guaranteed to not exceed the value\n"
          "of *ppath_lmax*.\n"
          "\n"
          "Usage: Ppath methods such as *ppath_stepGeometric*.\n"),
      GROUP("Numeric"), Numeric{10e3}));

  wsv_data.push_back(WsvRecord(
      NAME("ppath_lraytrace"),
      DESCRIPTION(
          "Ray tracing step length when determining refracted propagation paths.\n"
          "\n"
          "The variable sets an upper limit for the length of each ray tracing\n"
          "step. Workspace methods can apply a somewhat smaller value to split\n"
          "*ppath_lstep* in sections of equal length.\n"
          "\n"
          "Unit:  m\n"),
      GROUP("Numeric"), Numeric{1e2}));

  wsv_data.push_back(WsvRecord(
      NAME("ppath_lstep"),
      DESCRIPTION(
          "Length between points describing propagation paths.\n"
          "\n"
          "The variable sets an upper limit for the length between the points.\n"
          "step. Workspace methods can apply a somewhat smaller value to split\n"
          "the total propagation path in sections of equal length.\n"
          "\n"
          "Unit:  m\n"),
      GROUP("Numeric")));

  wsv_data.push_back(WsvRecord(
      NAME("ppath_ltotal"),
      DESCRIPTION(
          "Sets a maximum length of propagation paths.\n"
          "\n"
          "Default is to calculate propagation paths until the surface or the\n"
          "top of the atmosphere is reached. If *ppath_ltotal* is set to be >0,\n"
          "then the selected value gives a third constrain for ending paths.\n"
          "If reached, the propagation path ends exactly at the maximum length.\n"
          "\n"
          "This criterion refers to the length of the propagation path inside\n"
          "the atmosphere.\n"
          "\n"
          "Unit:  m\n"),
      GROUP("Numeric"), Numeric{-1}));

  wsv_data.push_back(WsvRecord(
      NAME("ppath_step"),
      DESCRIPTION(
          "A propagation path step.\n"
          "\n"
          "The main intention of this variable is communication with the agenda\n"
          "*ppath_step_agenda*.\n"
          "\n"
          "See *ppath_step_agenda* for more information on this variable and\n"
          "the calculation of propagation paths. Or read the chapter on\n"
          "propagation paths in the ARTS user guide.\n"
          "\n"
          "Usage:   In/output to/from *ppath_step_agenda*.\n"
          "\n"
          "Members: See AUG.\n"),
      GROUP("Ppath")));

  wsv_data.push_back(
      WsvRecord(NAME("ppath_step_agenda"),
                DESCRIPTION("Agenda calculating a propagation path step.\n"),
                GROUP("Agenda")));

  wsv_data.push_back(WsvRecord(
      NAME("ppvar_iy"),
      DESCRIPTION(
          "iy-values along the propagation path.\n"
          "\n"
          "See *ppvar_p* for a general description of WSVs of ppvar-type.\n"
          "\n"
          "Dimension: [ number of frequencies, stokes_dim, ppath.np ]\n"
          "\n"
          "Usage: Output of radiative transfer methods.\n"),
      GROUP("Tensor3")));

  wsv_data.push_back(WsvRecord(
      NAME("ppvar_atm"),
      DESCRIPTION(
          "Atmospheric points along the propagation path.\n"
          "\n"
          "ppvar stands for propagation path variable. The variables named in is\n"
          "way describe the atmosphere and its properties at each point of the\n"
          "propagation path\n"
          "\n"
          "See *atm_point* for information about atmospheric points\n"
          "\n"
          "Dimension: [ ppath.np ]\n"
          "\n"
          "Usage: Output of radiative transfer methods.\n"),
      GROUP("ArrayOfAtmPoint")));

  wsv_data.push_back(WsvRecord(
      NAME("ppvar_f"),
      DESCRIPTION(
          "Atmospheric frequency grids along the propagation path.\n"
          "\n"
          "ppvar stands for propagation path variable. The variables named in is\n"
          "way describe the atmosphere and its properties at each point of the\n"
          "propagation path\n"
          "\n"
          "See *f_grid* for information about the frequency grid\n"
          "\n"
          "Dimension: [ ppath.np ]\n"
          "\n"
          "Usage: Output of radiative transfer methods.\n"),
      GROUP("ArrayOfVector")));

  wsv_data.push_back(WsvRecord(
      NAME("ppvar_pnd"),
      DESCRIPTION(
          "PND values along the propagation path.\n"
          "\n"
          "See *ppvar_p* for a general description of WSVs of ppvar-type.\n"
          "\n"
          "Dimension: [ number of scattering elements, ppath.np ]\n"
          "\n"
          "Usage: Output of radiative transfer methods.\n"),
      GROUP("Matrix")));

  wsv_data.push_back(WsvRecord(
      NAME("ppvar_optical_depth"),
      DESCRIPTION(
          "The optical depth between the sensor and each point of the propagation path.\n"
          "\n"
          "Returned as the one-way optical depth even in the case of radar\n"
          "simulations. Just a scalar value, i.e. no polarisation information is\n"
          "provided.\n"
          "\n"
          "See *ppvar_p* for a general description of WSVs of ppvar-type.\n"
          "\n"
          "Dimension: [ ppath.np, f_grid]\n"
          "\n"
          "Usage: Output of radiative transfer methods.\n"),
      GROUP("Matrix")));

  wsv_data.push_back(WsvRecord(
      NAME("ppvar_trans_cumulat"),
      DESCRIPTION(
          "The transmittance between the sensor and each point of the propagation path.\n"
          "\n"
          "See *ppvar_p* for a general description of WSVs of ppvar-type.\n"
          "\n"
          "Dimension: [ ppath.np, f_grid, stokes_dim, stokes_dim ]\n"
          "\n"
          "Usage: Output of radiative transfer methods.\n"),
      GROUP("Tensor4")));

  wsv_data.push_back(WsvRecord(
      NAME("ppvar_trans_partial"),
      DESCRIPTION(
          "The transmittance between the points along the propagation path.\n"
          "\n"
          "To maintain consistency in size also this variable stores np transmissivities,\n"
          "while there are only np-1 distances between the points of the ppath. The\n"
          "extra values placed at index 0 and can be seen as the transmissivities\n"
          "between the sensor and the start of the ppath. These transmissivities\n"
          "are always unity. That is, the transmissivities between ppath point i and i+1\n"
          "are found at index i+1 in *ppvar_trans_partial*.\n"
          "\n"
          "See *ppvar_p* for a general description of WSVs of ppvar-type.\n"
          "\n"
          "Dimension: [ ppath.np, f_grid, stokes_dim, stokes_dim ]\n"
          "\n"
          "Usage: Output of radiative transfer methods.\n"),
      GROUP("Tensor4")));

  wsv_data.push_back(WsvRecord(
      NAME("predefined_model_data"),
      DESCRIPTION(
          R"--(This contains predefined model data.

Can currently only contain data for new MT CKD models of water.
)--"),
      GROUP("PredefinedModelData"), PredefinedModelData{}));

  wsv_data.push_back(WsvRecord(
      NAME("spectral_radiance_profile_operator"),
      DESCRIPTION(
          R"--(An operator to create a spectral radiance profile.

This is an experimental solution.
)--"),
      GROUP("SpectralRadianceProfileOperator")));

  wsv_data.push_back(WsvRecord(
      NAME("propmat_clearsky"),
      DESCRIPTION(
          "This contains the absorption coefficients for one point in the atmosphere.\n"
          "\n"
          "Dimensions: [naa, nza, nf, f(stokes_dim)]\n"
          "\n"
          "Unit: 1/m\n"),
      GROUP("PropmatVector")));

  wsv_data.push_back(
      WsvRecord(NAME("propmat_clearsky_agenda_checked"),
                DESCRIPTION("OK-flag for *propmat_clearsky_agenda*.\n"
                            "\n"
                            "Set by *propmat_clearsky_agenda_checkedCalc*.\n"),
                GROUP("Index"), Index{0}));

  wsv_data.push_back(WsvRecord(
      NAME("propmat_clearsky_agenda"),
      DESCRIPTION("Agenda calculating the absorption coefficient matrices.\n"),
      GROUP("Agenda")));

  wsv_data.push_back(WsvRecord(
      NAME("propmat_clearsky_field"),
      DESCRIPTION(
          "Gas absorption field.\n"
          "\n"
          "Contains the (polarized) gas absorption coefficients for all species\n"
          "as a function of *f_grid*, *p_grid*, *lat_grid*, and *lon_grid*. \n"
          "\n"
          "This is mainly for testing and plotting gas absorption. For RT\n"
          "calculations, gas absorption is calculated or extracted locally,\n"
          "therefore there is no need to store a global field. But this variable\n"
          "is handy for easy plotting of absorption vs. pressure, for example.\n"
          "\n"
          "Unit:       1/m\n"
          "\n"
          "Dimensions: [species, f_grid, *stokes_dim*, stokes_dim, p_grid, lat_grid, lon_grid]\n"),
      GROUP("Tensor7")));

  wsv_data.push_back(WsvRecord(
      NAME("psd_data"),
      DESCRIPTION(
          "Particle size distribution values for a set of points.\n"
          "\n"
          "The variable contains particle size distribution data for one scattering\n"
          "species. The row dimension corresponds to different positions, in the\n"
          "same way as *pnd_agenda_input* is defined.\n"
          "\n"
          "Dimensions: [ n_points, n_scattering_elements ]\n"),
      GROUP("Matrix")));

  wsv_data.push_back(WsvRecord(
      NAME("psd_size_grid"),
      DESCRIPTION(
          "The particle sizes associated with *psd_data*.\n"
          "\n"
          "This variable holds the size of each scattering element considered.\n"
          "Size can be defined differently, depending on particle size distribution\n"
          "used. Most common choices should by equivalent diameter, maximum diameter\n"
          "and mass.\n"
          "\n"
          "Dimension: [ n_sizes ]\n"),
      GROUP("Vector")));

  wsv_data.push_back(WsvRecord(
      NAME("p_grid_orig"),
      DESCRIPTION(
          "The original pressure grid before optimization.\n"
          "\n"
          "This variable is used to interpolate *cloudbox_field* back to its original\n"
          "size after the calculation with *OptimizeDoitPressureGrid*.\n"
          "The variable is listed as a subentry to\n"
          "\"workspace variables\".\n"
          "\n"
          "Usage: Set by the user.\n"
          "\n"
          "Unit:  Pa\n"),
      GROUP("Vector")));

  wsv_data.push_back(WsvRecord(
      NAME("p_hse"),
      DESCRIPTION(
          "Reference pressure calculation of hydrostatic equilibrium.\n"
          "\n"
          "The altitude specified by this pressure is used as the reference\n"
          "when calculating hydrostatic equilibrium. That is, the geometrical\n"
          "altitude at this pressure is not changed.\n"
          "\n"
          "Usage: Set by the user.\n"
          "\n"
          "Unit:  Pa\n"),
      GROUP("Numeric")));
  wsv_data.push_back(WsvRecord(
      NAME("radiance_field"),
      DESCRIPTION(
          "Radiance field.\n"
          "\n"
          "Radiant flux received by a surface per unit solid angle and per unit\n"
          "area for each hemisphere. The last dimension denotes the hemispheres.\n"
          "The first component is the downward radiance and the second component\n"
          "is the upward radiance.\n"
          "\n"
          "Units: W / (m^2 sr)\n"
          "\n"
          "Size: [p_grid, \n"
          "       lat_grid, \n"
          "       lon_grid, \n"
          "       N_za, N_aa\n"),
      GROUP("Tensor5")));

  wsv_data.push_back(WsvRecord(
      NAME("range_bins"),
      DESCRIPTION(
          "The range bins of an active instrument.\n"
          "\n"
          "The bins are assumed to cover a range without gaps, and the bins are\n"
          "defined by their edges. That is, the length of this vector is the\n"
          "number of bins + 1.\n"
          "\n"
          "The bins can potentially be defined in two ways, by altitude or time.\n"
          "See the method you are using, if this variable shall hold time or\n"
          "altitude (or maybe both options are treated).\n"
          "\n"
          "Unit: m or s\n"),
      GROUP("Vector")));

  wsv_data.push_back(WsvRecord(
      NAME("refr_index_air"),
      DESCRIPTION(
          "Real part of the refractive index of air.\n"
          "\n"
          "The variable contains the refractive index summed over all relevant\n"
          "constituents, at one position in the atmosphere. This refractive\n"
          "is related to the phase velocity. See also *refr_index_air_group*.\n"
          "\n"
          "Unit: 1\n"),
      GROUP("Numeric")));

  wsv_data.push_back(WsvRecord(
      NAME("refr_index_air_agenda"),
      DESCRIPTION("Agenda calculating the refractive index of air.\n"),
      GROUP("Agenda")));

  wsv_data.push_back(WsvRecord(
      NAME("refr_index_air_ZZZ_agenda"),
      DESCRIPTION("Agenda calculating the refractive index of air.\n"),
      GROUP("Agenda")));

  wsv_data.push_back(WsvRecord(
      NAME("refr_index_air_group"),
      DESCRIPTION(
          "Group index of refractivity.\n"
          "\n"
          "This variable is defined as the ratio between group velocity and the\n"
          "speed of ligh in vacuum. That is, it is defined as the \"standard\"\n"
          "refractive index, but refers to the group velocity instead of the\n"
          "phase velocity. See also *refr_index_air*.\n"
          "\n"
          "Unit: 1\n"),
      GROUP("Numeric")));

  wsv_data.push_back(WsvRecord(
<<<<<<< HEAD
=======
      NAME("refellipsoid"),
      DESCRIPTION(
          "Reference ellipsoid.\n"
          "\n"
          "This vector specifies the shape of the reference ellipsoid. The\n"
          "vector must have length 2, where the two elements are:\n"
          "\n"
          "1. Equatorial radius.\n"
          "2. The eccentricity.\n"
          "\n"
          "The eccentricity is sqrt(1-b * b/a * a) where a and b are equatorial and\n"
          "polar radius, respectively. If the eccentricity is set to 0, an\n"
          "average radius should be used instead of the equatorial one.\n"
          "\n"
          "The eccentricity must be 0 for 1D calculations, as a spherical Earth\n"
          "is implied by setting *atmosphere_dim* to 1. For 2D, the selected\n"
          "ellipsoid parameters should be selected according to cross-section\n"
          "between the real ellipsoid and the 2D plane considered. That is\n"
          "the applied ellipsoid shall have een converted to match the internal\n"
          "treatment of 2D cases. For 3D, models can be used, such as WGS84.\n"
          "\n"
          "Usage:  Set by the user.\n"
          "\n"
          "Size:   [ 2 ]\n"),
      GROUP("Vector")));

  wsv_data.push_back(WsvRecord(
>>>>>>> 6d2fe82e
      NAME("retrieval_checked"),
      DESCRIPTION(
          "Flag indicating completeness and consistency of retrieval setup.\n"
          "\n"
          "Unit: Boolean\n"),
      GROUP("Index"), Index{0}));

  wsv_data.push_back(WsvRecord(
      NAME("retrieval_eo"),
      DESCRIPTION(
          "The estimated error in the retrieval due to uncertainty in the observations.\n"
          "\n"
          "The vector contains the square roots  of the diagonal elements of  the\n"
          "covariance matrix of the error due to measurement noise, S_m in Rodgers'\n"
          "book.\n"),
      GROUP("Vector")));

  wsv_data.push_back(WsvRecord(
      NAME("retrieval_ss"),
      DESCRIPTION(
          "The estimated error in the retrieval due to limited resolution of the\n"
          "observation system.\n"
          "\n"
          "The vector contains the square roots of the diagonal\n"
          "elements of the covariance matrix of the smoothing error, S_s in Rodgers'\n"
          "book.\n"),
      GROUP("Vector")));

  wsv_data.push_back(WsvRecord(
      NAME("rte_alonglos_v"),
      DESCRIPTION(
          "Velocity along the line-of-sight to consider for a RT calculation.\n"
          "\n"
          "This variable gives the velocity of the imaginary detector in\n"
          "monochromatic pencil beam calculations. The relevant velocity is\n"
          "the projection along the line-of-sight (ie. total velocity shall not\n"
          "be given). A positive value means a movement of the detector in the\n"
          "same direction as the line-of-sight.\n"
          "\n"
          "This variable is required to include Doppler effects due to\n"
          "velocities of the observer, relative the centre of the coordinate\n"
          "system used that is fixed to the planets centre point.\n"
          "\n"
          "Unit: [ m/s ]\n"),
      GROUP("Numeric"), Numeric{0.0}));

  wsv_data.push_back(WsvRecord(
      NAME("rte_los"),
      DESCRIPTION(
          "A line-of-sight for (complete) radiative transfer calculations.\n"
          "\n"
          "This variable gives the observation direction for monochromatic\n"
          "pencil beam calculations. Hence, it is the line-of-sight at the end\n"
          "point of the propagation path.\n"
          "\n"
          "For 1D and 2D cases, *rte_los* is a vector of length 1 holding the \n"
          "zenith angle. For 3D, the length of the vector is 2, where the\n"
          "additional element is the azimuthal angle. These angles are defined\n"
          "in the ARTS user guide (AUG). Look in the index for \"zenith angle\"\n"
          "and \"azimuthal angle\".\n"
          "\n"
          "Usage: See above.\n"
          "\n"
          "Units: [ degree, degree ]\n"
          "\n"
          "Size:  [ 1 or 2 ]\n"),
      GROUP("Vector")));

  wsv_data.push_back(WsvRecord(
      NAME("rte_pos"),
      DESCRIPTION(
          "A geographical position for starting radiative transfer calculations.\n"
          "\n"
          "This variable gives the observation position for monochromatic\n"
          "pencil beam calculations. Hence, it is the end point of the\n"
          "propagation path.\n"
          "\n"
          "This variable is a vector with a length equalling the atmospheric\n"
          "dimensionality. The first element is the geometrical altitude.\n"
          "Element 2 is the latitude and element 3 is the longitude.\n"
          "\n"
          "Usage: See above. \n"
          "\n"
          "Units: [ m, degree, degree ]\n"
          "\n"
          "Size:  [ atmosphere_dim ]\n"),
      GROUP("Vector")));

  wsv_data.push_back(WsvRecord(
      NAME("rte_pos2"),
      DESCRIPTION(
          "A second geographical position to define the geometry for\n"
          "radiative transfer calculations.\n"
          "\n"
          "This variable is used when the propagation path is defined by two\n"
          "positions, instead of a position (*rte_pos*) and a line-of-sight\n"
          "(*rte_los*). That is, this variable basically replaces *rte_los*\n"
          "for the cases of consideration. In practice, *rte_los* is determined\n"
          "by finding the propagation path between *rte_pos* and *rte_pos2*.\n"
          "\n"
          "As *rte_pos* with the exception that a \"latitude\" must also be\n"
          "specified for 1D. This is the angular distance to *rte_pos*, where\n"
          "this distance is defined as the 2D-\"latitude\".\n"
          "\n"
          "Usage: See above. \n"
          "\n"
          "Units: [ m, degree, degree ]\n"
          "\n"
          "Size:  [ atmosphere_dim ]\n"),
      GROUP("Vector")));

  wsv_data.push_back(WsvRecord(
      NAME("rtp_los"),
      DESCRIPTION(
          "Line-of-sight at a radiative transfer point.\n"
          "\n"
          "This variable holds a local line-of-sight. The angles of this\n"
          "vector are defined as for *rte_los*.\n"
          "\n"
          "The WSV is used as input to methods and agendas calculating radiative\n"
          "properties for a given conditions.\n"
          "\n"
          "Usage: Communication variable.\n"
          "\n"
          "Units: [ degree, degree ]\n"
          "\n"
          "Size:  [ 1 or 2 ]\n"),
      GROUP("Vector")));

  wsv_data.push_back(WsvRecord(
      NAME("rtp_pos"),
      DESCRIPTION(
          "Position of a radiative transfer point.\n"
          "\n"
          "This vector is defined as *rte_pos*, but holds a position along\n"
          "the propgation path, or the start point for new paths, in contrast\n"
          "to *rte_pos* that is position of the (imaginary) detector.\n"
          "\n"
          "The WSV is used as input to methods and agendas calculating radiative\n"
          "properties for a given conditions.\n"
          "\n"
          "Usage: Communication variable.\n"
          "\n"
          "Units: [ m, degree, degree ]\n"
          "\n"
          "Size:  [ atmosphere_dim ]\n"),
      GROUP("Vector")));

  wsv_data.push_back(WsvRecord(
      NAME("rtp_pressure"),
      DESCRIPTION(
          "Pressure at a radiative transfer point.\n"
          "\n"
          "This scalar variable holds the local pressure.\n"
          "\n"
          "The WSV is used as input to methods and agendas calculating radiative\n"
          "properties for a given conditions.\n"
          "\n"
          "Usage: Communication variable.\n"
          "\n"
          "Units: [ Pa ]\n"),
      GROUP("Numeric")));

  wsv_data.push_back(WsvRecord(
      NAME("rtp_temperature"),
      DESCRIPTION(
          "Temperature at a radiative transfer point.\n"
          "\n"
          "This scalar variable can hold the local temperature. It is intended\n"
          "mainly for communication with various methods and agendas, such as\n"
          "methods and agendas calculating absorption coefficients.\n"
          "The WSV is used as input to methods and agendas calculating radiative\n"
          "properties for a given conditions.\n"
          "\n"
          "Usage: Communication variable.\n"
          "\n"
          "Units: [ K ]\n"),
      GROUP("Numeric")));

  wsv_data.push_back(WsvRecord(
      NAME("rt_integration_option"),
      DESCRIPTION(
          "Switch between integration approaches for radiative transfer steps.\n"
          "\n"
          "See each WSM using this varaible as input for available options.\n"),
<<<<<<< HEAD
      GROUP("String")));
=======
      GROUP("String"), String{"default"}));

  wsv_data.push_back(WsvRecord(
      NAME("rtp_nlte"),
      DESCRIPTION(
          "NLTE temperature/ratio at a radiative transfer point.\n"
          "\n"
          "This vector variable can hold the NLTE temperature/ratio. It is intended\n"
          "mainly for communication with various methods and agendas, such as\n"
          "methods and agendas calculating absorption coefficients.\n"
          "The WSV is used as input to methods and agendas calculating radiative\n"
          "properties for a given conditions.\n"
          "\n"
          "Usage: Communication variable.\n"
          "\n"
          "Units: [ K/# ]\n\n"
          "Size:  [ NLTE levels, 1, 1, 1 ] or [ 0, 0, 0, 0 ]\n"),
      GROUP("EnergyLevelMap")));
>>>>>>> 6d2fe82e

  wsv_data.push_back(WsvRecord(
      NAME("rtp_vmr"),
      DESCRIPTION(
          "Absorption species abundances for radiative transfer calculations.\n"
          "\n"
          "This vector variable holds the local abundance of the constituents\n"
          "included in *abs_species*.\n"
          "\n"
          "The WSV is used as input to methods and agendas calculating radiative\n"
          "properties for a given conditions.\n"
          "\n"
          "Usage: Communication variable.\n"
          "\n"
          "Units: [ Differ between the elements, can be VMR, kg/m3 or #/m3. ]\n"
          "\n"
          "Size:  Should match abs_species.nelem()\n"),
      GROUP("Vector")));

  wsv_data.push_back(WsvRecord(
      NAME("scat_data"),
      DESCRIPTION(
          "Array of single scattering data.\n"
          "\n"
          "As *scat_data_raw*, but with frequency grids and dimensions reduced\n"
          "to the RT's *f_grid* or a single frequency entry. Also, temperature\n"
          "grid or dimensions can be reduced to a single entry, meaning no\n"
          "temperature interpolation is done for the respective data.\n"
          "\n"
          "Standard approach to derive scat_data is to use *scat_dataCalc* to\n"
          "derive it from *scat_data_raw*."),
      GROUP("ArrayOfArrayOfSingleScatteringData")));

  wsv_data.push_back(WsvRecord(
      NAME("scat_data_checked"),
      DESCRIPTION(
          "OK-flag for *scat_data*.\n"
          "\n"
          "Relevant checks are performed by *scat_data_checkedCalc*. Only the\n"
          "value 1 is taken as OK.\n"),
      GROUP("Index"), Index{0}));

  wsv_data.push_back(WsvRecord(
      NAME("scat_data_raw"),
      DESCRIPTION(
          "Array of raw single scattering data.\n"
          "\n"
          "This variable holds the single scattering properties for all \n"
          "scattering elements, organized according to their assignment to a\n"
          "scattering species. *scat_data_raw* entries can be derived from\n"
          "precalculated data files using the methods *ScatElementsPndAndScatAdd*,\n"
          "*ScatSpeciesPndAndScatAdd*, or *ScatSpeciesScatAndMetaRead* or\n"
          "can be calculated using *scat_data_singleTmatrix*.\n"
          "\n"
          "This may be used in combination with *scat_meta*\n"
          "\n"
          "Usage: Method ouput.\n"
          "\n"
          "Members:\n"
          "\n"
          "- SingleScatteringData:\n"
          "\n"
          "  - Enum[ptype attribute]\n"
          "  - String[description] \n"
          "  - Vector[f_grid]\n"
          "  - Vector[T_grid]\n"
          "  - Vector[za_grid]\n"
          "  - Vector[aa_grid]\n"
          "  - Tensor7[pha_mat_data]\n"
          "\n"
          "    - [f_grid, T_grid, za_grid(scattered), aa_grid(scattered), za_grid(incoming), aa_grid(incoming), matrix_element]\n"
          "\n"
          "  - Tensor5[ext_mat_data]\n"
          "\n"
          "    - [f_grid, T_grid, za_grid, aa_grid, matrix_element]\n"
          "\n"
          "  - Tensor5[abs_vec_data]\n"
          "\n"
          "    - [f_grid, T_grid, za_grid, aa_grid, matrix_element]\n"
          "\n"
          "Dimensions: [number of scattering species][number of scattering elements] \n"),
      GROUP("ArrayOfArrayOfSingleScatteringData")));

  wsv_data.push_back(WsvRecord(
      NAME("scat_data_mono"),
      DESCRIPTION(
          "Monochromatic single scattering data.\n"
          "\n"
          "This variable holds the single scattering properties for all\n"
          "scattering species and scattering elements for a specified frequency.\n"
          "It can be calculated from *scat_data* using *scat_data_monoCalc*,\n"
          "which interpolates *scat_data* to the required frequency.\n"),
      GROUP("ArrayOfArrayOfSingleScatteringData")));

  wsv_data.push_back(WsvRecord(
      NAME("scat_data_single"),
      DESCRIPTION(
          "Structure for the single scattering data.\n"
          "\n"
          "Comprises the single scattering data of a single scattering element.\n"
          "See ARTS user guide for further information.\n"
          "\n"
          "Usage: Set by the user.\n"
          "\n"
          "Dimensions:\n"
          "\n"
          "- SingleScatteringData \n"
          "\n"
          "  - Enum[ptype attribute]\n"
          "  - String[description] \n"
          "  - Vector[f_grid]\n"
          "  - Vector[T_grid]\n"
          "  - Vector[za_grid]\n"
          "  - Vector[aa_grid]\n"
          "  - Tensor7[pha_mat_data]\n"
          "\n"
          "    - [f_grid, T_grid, za_grid(scattered), aa_grid(scattered), za_grid(incoming), aa_grid(incoming), matrix_element]\n"
          "\n"
          "  - Tensor5[ext_mat_data]\n"
          "\n"
          "    - [f_grid, T_grid, za_grid, aa_grid, matrix_element]\n"
          "\n"
          "  - Tensor5[abs_vec_data]\n"
          "\n"
          "    - [f_grid, T_grid, za_grid, aa_grid, matrix_element]\n"),
      GROUP("SingleScatteringData")));

  wsv_data.push_back(WsvRecord(
      NAME("scat_lat_index"),
      DESCRIPTION(
          "Latitude index for scattering calculations.\n"
          "\n"
          "This variable is used in methods used for computing scattering\n"
          "properties of scattering elements like *opt_prop_sptFromData* and\n"
          "*pha_matCalc*. It holds the information about the position for which the\n"
          "scattering calculations are done.\n"
          "\n"
          "Usage:    Input to the methods *spt_calc_agenda*, *pha_mat_spt_agenda*\n"),
      GROUP("Index")));

  wsv_data.push_back(WsvRecord(
      NAME("scat_lon_index"),
      DESCRIPTION(
          "Longitude index for scattering calculations.\n"
          "\n"
          "This variable is used in methods used for computing scattering\n"
          "properties of scattering elements like *opt_prop_sptFromData* and\n"
          "*pha_matCalc*. It holds the information about the position for which the\n"
          "scattering calculations are done.\n"
          "\n"
          "Usage:    Input to the methods *spt_calc_agenda*, *pha_mat_spt_agenda*\n"),
      GROUP("Index")));

  wsv_data.push_back(WsvRecord(
      NAME("scat_meta_single"),
      DESCRIPTION(
          "Structure for the scattering meta data.\n"
          "\n"
          "This variable holds the scattering meta data for a single scattering\n"
          "element (see AUG for definition). Scattering meta data comprises\n"
          "the microphysical description of the scattering element as necessary\n"
          "to relate single scattering properties with mass density or flux\n"
          "fields. That is, e.g., in order to handle the scattering element in\n"
          "particle size (and shape) distribution calculations.\n"
          "\n"
          "For a definition of the structure members see below.\n"
          "\n"
          "Members of Numeric type can be flagged as unknown by setting them to\n"
          "NAN. This will cause a runtime error in case the parameter is needed in\n"
          "the calculation, but will be ignored otherwise.\n"
          "\n"
          "Usage: Set by the user.\n"
          "\n"
          "Members:\n"
          "  description [*String*]\n"
          "    Description: Free-form description of the scattering element,\n"
          "    holding information deemed of interest by the user but not covered\n"
          "    by other structure members (and not used within ARTS).\n"
          "  source [*String*]\n"
          "    Description: Free-form description of the source of the data,\n"
          "    e.g., Mie, T-Matrix, or DDA calculation or a database or a\n"
          "    literature source.\n"
          "  refr_index [*String*]\n"
          "    Description: Free-form description of the underlying complex\n"
          "    refractive index data, e.g., a literature source.\n"
          "  mass [*Numeric*]\n"
          "    Unit: [kg]\n"
          "    Description: The mass of the scattering element.\n"
          "  diameter_max [*Numeric*]\n"
          "    Unit: [m]\n"
          "    Description: The maximum diameter (or dimension) of the scattering\n"
          "    element, defined by the circumferential sphere diameter of the\n"
          "    element. Note that this parameter is only used by some size\n"
          "    distributions; it does not have a proper meaning if the scattering\n"
          "    element represents an ensemble of differently sized particles.\n"
          "  diameter_volume_equ [*Numeric*]\n"
          "    Unit: [m]\n"
          "    Description: The volume equivalent sphere diameter of the\n"
          "    scattering element, i.e., the diameter of a sphere with the same\n"
          "    volume. For nonspherical particles, volume refers to the volume\n"
          "    of the particle-forming substance, not that of the circumferential\n"
          "    sphere (which can be derived from diameter_max). If the particle\n"
          "    consists of a mixture of materials, the substance\n"
          "    encompasses the complete mixture. E.g., the substance of 'soft'\n"
          "    ice particles includes both the ice and the air.\n"
          "  diameter_area_equ_aerodynamical [*Numeric*]\n"
          "    Unit: [m]\n"
          "    Description: The area equivalent sphere diameter of the\n"
          "    scattering element, i.e., the diameter of a sphere with the same\n"
          "    cross-sectional area. Here, area refers to the aerodynamically\n"
          "    relevant area, i.e., the cross-sectional area perpendicular to the\n"
          "    direction of fall. Similarly to volume in the definition of\n"
          "    diameter_volume_equ, for non-spherical and mixed-material\n"
          "    particles, area refers to the area covered by the substance\n"
          "    mixture of the particle.\n"),
      GROUP("ScatteringMetaData")));

  wsv_data.push_back(WsvRecord(
      NAME("scat_meta"),
      DESCRIPTION(
          "An Array of scattering meta data (*scat_meta_single*).\n"
          "\n"
          "The array holds the meta data for all scattering elements. For a\n"
          "description of the meta data contents refer to the documentation\n"
          "of *scat_data_single*.\n"
          "\n"
          "Corresponding to *scat_data*, it is organized in terms of scattering\n"
          "species (i.e., one sub-array per scattering species holding one\n"
          "*scat_meta_single* instance per scattering element assigned to this\n"
          "scattering species). It is primarily used for particle size and shape\n"
          "distribution calculations using *pnd_fieldCalcFromParticleBulkProps*.\n"
          "It is also applied for deducing microphysical characterizations of\n"
          "scattering species, e.g., by *particle_massesFromMetaData*.\n"
          "\n"
          "Note: This array must contain as many elements as *scat_data* (on\n"
          "both array levels).\n"
          "\n"
          "Usage: Set by the user.\n"
          "\n"
          "Dimensions: [scattering species][scattering elements]\n"
          "\n"
          "See also: *scat_meta_single*.\n"),
      GROUP("ArrayOfArrayOfScatteringMetaData")));

  wsv_data.push_back(WsvRecord(
      NAME("scat_p_index"),
      DESCRIPTION(
          "Pressure index for scattering calculations.\n"
          "\n"
          "This variable is used in methods used for computing scattering\n"
          "properties of scattering elements like *opt_prop_sptFromData* and\n"
          "*pha_matCalc*. It holds the information about the location for which the\n"
          "scattering calculations are done.\n"
          "\n"
          "Usage:    Input to the methods *spt_calc_agenda*, *pha_mat_spt_agenda*\n"),
      GROUP("Index")));

  wsv_data.push_back(WsvRecord(
      NAME("scat_species"),
      DESCRIPTION(
          "Array of Strings defining the scattering species to consider.\n"
          "\n"
          "Each String contains the information to connect scattering species\n"
          "(e.g., hydrometeor) atmospheric fields with the microphysical\n"
          "information like size and shape distributions. The strings follow\n"
          "the following structure with individual elements separated by dashes:\n"
          "\n"
          "- scattering species name [*String*]\n"
          "  the name of the scattering species' atmospheric field. Free form,\n"
          "  but is matched to *atm_fields_compact* fields by their names.\n"
          "  Common are, e.g., IWC (ice water content), LWC (liquid water\n"
          "  content), RR (rain rate), and SR (snow rate).\n"
          "- particle size distribution [*String*]:\n"
          "  the size distribution function/parametrization to apply. For\n"
          "  currently possible PSDs see *pnd_fieldCalcFromParticleBulkProps*.\n"
          "\n"
          "Example: [''IWC-MH97'', ''LWC-H98_STCO'', ...]\n"),
      GROUP("ArrayOfString"),
      ArrayOfString{}));

  wsv_data.push_back(WsvRecord(
      NAME("scat_species_a"),
      DESCRIPTION(
          "Mass-size relationship parameter, for one scattering species.\n"
          "\n"
          "Some methods require a relationship between mass and particle size,\n"
          "valid for the complete scattering species. A common model for this\n"
          "relationship is::\n"
          "\n"
          "  mass(x) = a * x^b,\n"
          "\n"
          "where x is size (that could be Dveq, Dmax or mass) and a/b are parameters.\n"
          "\n"
          "This WSV is a in the expression above.\n"
          "The WSV matching b is *scat_species_b*.\n"
          "The WSV matching x is *scat_species_x*.\n"),
      GROUP("Numeric")));

  wsv_data.push_back(WsvRecord(
      NAME("scat_species_b"),
      DESCRIPTION(
          "Mass-size relationship parameter, for one scattering species.\n"
          "\n"
          "See *scat_species_a* for details.\n"),
      GROUP("Numeric")));

  wsv_data.push_back(WsvRecord(
      NAME("scat_species_x"),
      DESCRIPTION(
          "The size grid of one scattering species.\n"
          "\n"
          "The variable holds the sizes associated with one scattering species.\n"
          "The typical application of these data are as the size grid when\n"
          "calculating particle size distributions.\n"
          "\n"
          "The user must set this WSV as several quantities can be used as size,\n"
          "such as mass and maximum diamater.\n"
          "\n"
          "See also *scat_species_a*, for example usage of this WSV.\n"
          "\n"
          "Dimension:  [number of scattering elements]\n"),
      GROUP("Vector")));

  wsv_data.push_back(
      WsvRecord(NAME("select_abs_species"),
                DESCRIPTION(R"--(A select species tag group from *abs_species*

If set to empty, this selection is void.  It must otherwise match perfectly a tag inside
*abs_species* for that to be the selection.
)--"),
                GROUP("ArrayOfSpeciesTag"), ArrayOfSpeciesTag{}));

  wsv_data.push_back(WsvRecord(
      NAME("sensor_checked"),
      DESCRIPTION(
          "OK-flag for sensor related variables.\n"
          "\n"
          "This variable flags that sensor variables are defined in a formally\n"
          "and practically correct way. For example, it checks for correct\n"
          "dimensions of *sensor_pos* and *sensor_los*.\n"
          "\n"
          "Shall be set by *sensor_checkedCalc*. See that WSM for treated WSVs.\n"
          "Only the value 1 is taken as OK.\n"),
      GROUP("Index"), Index{0}));

  wsv_data.push_back(WsvRecord(
      NAME("sensor_description_amsu"),
      DESCRIPTION(
          "Sensor description for simple AMSU setup.\n"
          "\n"
          "This is a compact description of an AMSU-type sensor. The matrix\n"
          "contains one row for each instrument channel. Each row contains three\n"
          "elements: LO position [Hz], offset of the channel center from the LO\n"
          "[Hz], and channel width [Hz].\n"
          "\n"
          "Usage: Set by the user.\n"
          "\n"
          "Unit: All entries in Hz.\n"
          "\n"
          "Size: [number of channels, 3]\n"),
      GROUP("Matrix")));

  wsv_data.push_back(WsvRecord(
      NAME("sensor_los"),
      DESCRIPTION(
          "The sensor line-of-sight (LOS) for each measurement block.\n"
          "\n"
          "Line-of-sights are specified by giving the zenith and azimuth angles.\n"
          "Column 1 holds the zenith angle. This angle is simply the angle \n"
          "between the zenith and LOS directions. For 1D and 3D the valid\n"
          "range is [0 180], while for 2D angles down to -180 degrees are\n"
          "allowed. Negative angles signifies for 2D observations towards\n"
          "lower latitudes, while positive angles means observations towards\n"
          "higher latitudes. Nadir corresponds throughout to 180 degrees.\n"
          "\n"
          "The azimuth angle is given with respect to the meridian plane. That\n"
          "is, the plane going through the north and south poles. The valid \n"
          "range is [-180,180] where angles are counted clockwise; 0 means\n"
          "that the viewing or propagation direction is north-wise and +90 means\n"
          "that the direction of concern goes eastward.\n"
          "\n"
          "No azimuth angle shall be specified for 1D and 2D. This angle is in\n"
          "general of no concern for these atmospheric dimensionalities, but\n"
          "matter in some cases, such as with respect to the Doppler shift due\n"
          "to winds. For 1D the azimuth angle is then assumed to be 0 deg, i.e.\n"
          "the sensor is treated to be directed towards North. For 2D, the \n"
          "implied azimuth is 0 or 180, depending of the zenith angle is positive\n"
          "or negative.\n"
          "\n"
          "See further the ARTS user guide (AUG). Use the index to find where\n"
          "this variable is discussed. The variable is listed as a subentry to\n"
          "\"workspace variables\".\n"
          "\n"
          "Usage: Set by the user.\n"
          "\n"
          "Unit:  [ degrees, degrees ]\n"
          "\n"
          "Size:  [ number of measurement blocks, 1 or 2 ]\n"),
      GROUP("Matrix")));
    
  wsv_data.push_back(WsvRecord(
      NAME("sensor_norm"),
      DESCRIPTION(
          "Flag if sensor response should be normalised or not (0 or 1).\n"
          "\n"
          "If the flag is set to 1 each sensor response is normalised (where\n"
          "applicable). If set to 0 the sensor responses are left as provided.\n"
          "\n"
          "See further the ARTS user guide (AUG). Use the index to find where\n"
          "this variable is discussed. The variable is listed as a sub-entry to\n"
          "\"workspace variables\".\n"
          "\n"
          "Usage: Set by the user.\n"),
      GROUP("Index")));

  wsv_data.push_back(WsvRecord(
      NAME("sensor_pol"),
      DESCRIPTION(
          "A set of polarisation response angles.\n"
          "\n"
          "The standard choice to consider the polarisation response of the\n"
          "reciever is by *instrument_pol*, and this response becomes then part\n"
          "of *sensor_response*. However, that choice is not possible when the\n"
          "polartisation response changes between measurement blocks, and this\n"
          "variable combined with the *yApplySensorPol* offers an alternative for\n"
          "such situations. This WSV also allows defintion of an arbitrary\n"
          "polarisation angle.\n"
          "\n"
          "When applying the polarisation response by *yApplySensorPol*, this\n"
          "variable complements *sensor_pos* and *sensor_los*. This WSV matrix\n"
          "is also a matrix, that shall have the same number of rows as the other\n"
          "two matrices. \n"
          "\n"
          "The columns of *sensor_pol* corresponds to the channels/frequencies\n"
          "of the receiver. Each element gives the polarisation angle. A pure\n"
          "vertical response has the angle 0 deg, and pure horisontal 90 deg.\n"
          "If all U values (Stokes element 3) are zero, the sign of the angle does,\n"
          "not matter, and 0 and 180 degrees give the same result. With non-zero\n"
          "U, the result of e.g. -45 and +45 degrees differ.\n"
          "\n"
          "Note that a receiver with a linear response is assumed. Circular\n"
          "polarisation is not affected by any rotation.\n"
          "\n"
          "Usage: Set by the user.\n"
          "\n"
          "Unit:  [ degrees ]\n"
          "\n"
          "Size:  [ number of measurement blocks, number of channels/frequencies ]\n"),
      GROUP("Matrix")));

  wsv_data.push_back(WsvRecord(
      NAME("sensor_pos"),
      DESCRIPTION(
          "The sensor position for each measurement block.\n"
          "\n"
          "The sensor positions are specified as a matrix, where the number of\n"
          "columns shall be equal to *atmosphere_dim*. Column 1 shall contain\n"
          "the altitude of the sensor platform, column 2 the latitude and the \n"
          "last column the longitude. The number of rows corresponds to the\n"
          "number of measurement blocks.\n"
          "\n"
          "Valid range for latitudes in 3D is [-90,90], while for 2D any value\n"
          "is accepted. Accepted range for longitudes are [-360,360].\n"
          "\n"
          "See further the ARTS user guide (AUG). Use the index to find where\n"
          "this variable is discussed. The variable is listed as a subentry to\n"
          "\"workspace variables\".\n"
          "\n"
          "Usage: Set by the user.\n"
          "\n"
          "Unit:  [ m, degrees, degrees ]\n"
          "\n"
          "Size:  [ number of measurement blocks, atmosphere_dim ]\n"),
      GROUP("Matrix")));
  
  wsv_data.push_back(WsvRecord(
      NAME("sensor_response"),
      DESCRIPTION(
          "The matrix modelling the total sensor response.\n"
          "\n"
          "This matrix describes the sensor respons for one measurement block\n"
          "The response is assumed to be identical for each such block.\n"
          "\n"
          "The matrix is the product of all the individual sensor response\n"
          "matrices. Therefore its dimensions are depending on the total sensor\n"
          "configuration. The *sensor_response* has to initialised by the \n"
          "*sensor_responseInit* method.\n"
          "\n"
          "Usage: Output/input to the ``sensor_response...`` methods.\n"
          "\n"
          "Units: -\n"
          "\n"
          "Dimension: See the individual ``sensor_response...`` method. \n"),
      GROUP("Sparse")));

  wsv_data.push_back(WsvRecord(
      NAME("sensor_response_aa"),
      DESCRIPTION(
          "The relative azimuth angles associated with the output of\n"
          "*sensor_response*.\n"
          "\n"
          "The variable shall not be set manually, it will be set together with\n"
          "*sensor_response* by sensor response WSMs.\n"
          "\n"
          "Usage: Set by sensor response methods.\n"
          "\n"
          "Unit:  [ degrees ]\n"),
      GROUP("Vector")));

  wsv_data.push_back(WsvRecord(
      NAME("ppvar_rtprop_agenda"),
      DESCRIPTION(
          "See *Agenda*"),
      GROUP("Agenda")));

  wsv_data.push_back(WsvRecord(
      NAME("rte_background_agenda"),
      DESCRIPTION(
          "See *Agenda*"),
      GROUP("Agenda")));

  wsv_data.push_back(WsvRecord(
      NAME("background_rad"),
      DESCRIPTION(
          "Radiation from the background"),
      GROUP("StokvecVector")));

  wsv_data.push_back(WsvRecord(
      NAME("background_transmittance"),
      DESCRIPTION(
          "Transmittance from the background"),
      GROUP("MuelmatVector")));

  wsv_data.push_back(WsvRecord(
      NAME("ppvar_rad"),
      DESCRIPTION(
          "Radiation along the propagation path"),
      GROUP("ArrayOfStokvecVector")));

  wsv_data.push_back(WsvRecord(
      NAME("ppvar_drad"),
      DESCRIPTION(
          "Radiation derivative along the propagation path"),
      GROUP("ArrayOfStokvecMatrix")));

  wsv_data.push_back(WsvRecord(
      NAME("ppvar_propmat"),
      DESCRIPTION(
          "Propagation matrices along the propagation path"),
      GROUP("ArrayOfPropmatVector")));

  wsv_data.push_back(WsvRecord(
      NAME("ppvar_dpropmat"),
      DESCRIPTION(
          "Propagation derivative matrices along the propagation path"),
      GROUP("ArrayOfPropmatMatrix")));

  wsv_data.push_back(WsvRecord(
      NAME("ppvar_nlte"),
      DESCRIPTION(
          "Additional NLTE along the propagation path"),
      GROUP("ArrayOfStokvecVector")));

  wsv_data.push_back(WsvRecord(
      NAME("ppvar_dnlte"),
      DESCRIPTION(
          "Additional NLTE derivative along the propagation path"),
      GROUP("ArrayOfStokvecMatrix")));

  wsv_data.push_back(WsvRecord(
      NAME("ppvar_src"),
      DESCRIPTION(
          "Source vectors along the propagation path"),
      GROUP("ArrayOfStokvecVector")));

  wsv_data.push_back(WsvRecord(
      NAME("ppvar_dsrc"),
      DESCRIPTION(
          "Source derivative vectors along the propagation path"),
      GROUP("ArrayOfStokvecMatrix")));

  wsv_data.push_back(WsvRecord(
      NAME("ppvar_tramat"),
      DESCRIPTION(
          "Transmission matrices along the propagation path"),
      GROUP("ArrayOfMuelmatVector")));

  wsv_data.push_back(WsvRecord(
      NAME("ppvar_cumtramat"),
      DESCRIPTION(
          "Cumulative transmission matrices along the propagation path"),
      GROUP("ArrayOfMuelmatVector")));

  wsv_data.push_back(WsvRecord(
      NAME("ppvar_dtramat"),
      DESCRIPTION(
          "Transmission derivative matrices along the propagation path"),
      GROUP("ArrayOfArrayOfMuelmatMatrix")));

  wsv_data.push_back(WsvRecord(
      NAME("ppvar_distance"),
      DESCRIPTION(
          "Layer distances along the propagation path"),
      GROUP("Vector")));

  wsv_data.push_back(WsvRecord(
      NAME("ppvar_ddistance"),
      DESCRIPTION(
          "Derivative of layer distances along the propagation path"),
      GROUP("ArrayOfArrayOfVector")));

  wsv_data.push_back(WsvRecord(
      NAME("sensor_response_agenda"),
      DESCRIPTION(
          "Agenda providing the sensor response data for a measurement block.\n"),
      GROUP("Agenda")));

  wsv_data.push_back(WsvRecord(
      NAME("sensor_response_dlos"),
      DESCRIPTION(
          "The relative zenith and azimuth angles associated with the output of\n"
          "*sensor_response*.\n"
          "\n"
          "Definition of angles match *mblock_dlos*. Works otherwise as\n"
          "*sensor_response_f*.\n"
          "\n"
          "The variable shall not be set manually, it will be set together with\n"
          "*sensor_response* by sensor response WSMs.\n"
          "\n"
          "Usage: Set by sensor response methods.\n"
          "\n"
          "Unit:  [ degrees ]\n"),
      GROUP("Matrix")));

  wsv_data.push_back(WsvRecord(
      NAME("sensor_response_dlos_grid"),
      DESCRIPTION(
          "The zenith and azimuth angles associated with *sensor_response*.\n"
          "\n"
          "A variable for communication between sensor response WSMs. Matches\n"
          "initially *mblock_dlos*, but is later adjusted according to the\n"
          "sensor specifications. Only defined when a common grid exists. Values\n"
          "are here not repeated as in *sensor_response_dlos*.\n"
          "\n"
          "Usage: Set by sensor response methods.\n"
          "\n"
          "Unit:  [ degrees ]\n"),
      GROUP("Matrix")));

  wsv_data.push_back(WsvRecord(
      NAME("sensor_response_f"),
      DESCRIPTION(
          "The frequencies associated with the output of *sensor_response*.\n"
          "\n"
          "This vector gives the frequency for each element of the measurement\n"
          "vector produced inside one measurement block. The frequencies of\n"
          "the total measurement vector, *y*, are obtained by repeating these\n"
          "frequencies n times, where n is the number of measurement blocks\n"
          "(e.g. the number of rows in *sensor_pos*).\n"
          "\n"
          "The variable shall not be set manually, it will be set together with\n"
          "*sensor_response* by sensor response WSMs.\n"
          "\n"
          "Usage: Set by sensor response methods.\n"
          "\n"
          "Unit:  [ Hz ]\n"),
      GROUP("Vector")));

  wsv_data.push_back(WsvRecord(
      NAME("sensor_response_f_grid"),
      DESCRIPTION(
          "The frequency grid associated with *sensor_response*.\n"
          "\n"
          "A variable for communication between sensor response WSMs. Matches\n"
          "initially *f_grid*, but is later adjusted according to the sensor\n"
          "specifications. Only defined when a common grid exists. Values are\n"
          "here not repeated as in *sensor_response_f*\n"
          "\n"
          "Usage: Set by sensor response methods.\n"
          "\n"
          "Unit:  [ Hz ]\n"),
      GROUP("Vector")));

  wsv_data.push_back(WsvRecord(
      NAME("sensor_response_pol"),
      DESCRIPTION(
          "The polarisation states associated with the output of\n"
          "*sensor_response*.\n"
          "\n"
          "Works basically as *sensor_response_f*.\n"
          "\n"
          "See *instrument_pol* for coding of polarisation states.\n"
          "\n"
          "The variable shall not be set manually, it will be set together with\n"
          "*sensor_response* by sensor response WSMs.\n"
          "\n"
          "Usage: Set by sensor response methods.\n"
          "\n"
          "Unit:  [ - ]\n"),
      GROUP("ArrayOfIndex")));

  wsv_data.push_back(WsvRecord(
      NAME("sensor_response_pol_grid"),
      DESCRIPTION(
          "The \"polarisation grid\" associated with *sensor_response*.\n"
          "\n"
          "A variable for communication between sensor response WSMs. It is\n"
          "initially 1:stokes_dim, but can later adjusted according to the \n"
          "sensor specifications. Only defined when a common grid exists. \n"
          "\n"
          "See *instrument_pol* for coding of polarisation states.\n"
          "\n"
          "Usage: Set by sensor response methods.\n"
          "\n"
          "Unit:  [ - ]\n"),
      GROUP("ArrayOfIndex")));

  wsv_data.push_back(WsvRecord(
      NAME("sensor_time"),
      DESCRIPTION(
          "The time for each measurement block.\n"
          "\n"
          "This WSV is used when a time must be assigned to the measurements.\n"
          "\n"
          "Usage: Set by the user.\n"
          "\n"
          "Unit:  [ UTC date and time ]\n"
          "\n"
          "Size:  [ number of measurement blocks ]\n"),
      GROUP("ArrayOfTime")));

  wsv_data.push_back(WsvRecord(
      NAME("sideband_mode"),
      DESCRIPTION(
          "Description of target sideband.\n"
          "\n"
          "A text string describing which of the two sidebands (of a heterodyne\n"
          "instrument) that can be seen as \"main\" band. Possible choices are:\n"
          "\n"
          "- \"lower\" : Low frequency sideband shall be considered as target.\n"
          "- \"upper\" : High frequency sideband shall be considered as target.\n"
          "\n"
          "Usage: Set by the user.\n"),
      GROUP("String")));

  wsv_data.push_back(WsvRecord(
      NAME("sideband_mode_multi"),
      DESCRIPTION(
          "Description of target sideband for a multiple LO receiver.\n"
          "\n"
          "As *sideband_mode* but handles an instrument with several LO chains.\n"
          "See further *lo_multi* and *sideband_response_multi*. This length of\n"
          "this array must match the size of those WSVs.\n"
          "\n"
          "Usage: Set by the user.\n"),
      GROUP("ArrayOfString")));

  wsv_data.push_back(WsvRecord(
      NAME("sideband_response"),
      DESCRIPTION(
          "Description of (mixer) sideband response.\n"
          "\n"
          "This variable describes the response of each sideband of a heterodyne\n"
          "receiver. The response is given as a GriddedField1, with frequency as the\n"
          "grid. The actual data describe the sideband filter function at each\n"
          "frequency grid point. An interpolation is applied to obtain the\n"
          "response for other frequencies.\n"
          "\n"
          "The frequency grid should be given in terms of IF, with end points\n"
          "symmetrically placed around zero. That is, the grid must contain\n"
          "both negative and positive values. The sideband response (after \n"
          "summation with *lo*) is not allowed to extend outside the range\n"
          "for which spectral data exist (normally determined by *f_grid*).\n"
          "\n"
          "Usage: Set by the user.\n"
          "\n"
          "Dimensions: \n"
          "\n"
          "-  GriddedField1:\n"
          "\n"
          "  -    Vector f_grid[N_f]\n"
          "  -    Vector data[N_f]\n"),
      GROUP("GriddedField1")));

  wsv_data.push_back(WsvRecord(
      NAME("sideband_response_multi"),
      DESCRIPTION(
          "Description of multiple (mixer) sideband responses.\n"
          "\n"
          "As *sideband_response* but describes an instrument with multiple\n"
          "mixers. An array element for each LO. The size of this variable and\n"
          "*lo_multi* shall match.\n"
          "\n"
          "Unit: Hz\n"
          "\n"
          "Usage: Set by the user.\n"),
      GROUP("ArrayOfGriddedField1")));

  wsv_data.push_back(WsvRecord(
      NAME("spectral_irradiance_field"),
      DESCRIPTION(
          "Spectral irradiance field.\n"
          "\n"
          "Spectral irradiance is the radiative power per unit area\n"
          "and unit frequency. The last dimension denotes the hemispheres.\n"
          "The first component denotes the downward direction and the second\n"
          "component denotes the upward direction.\n"
          "\n"
          "Units: W m^-2 Hz^-1\n"
          "\n"
          " Size: [ Nf, p_grid, lat_grid, lon_grid, 2 ]\n"),
      GROUP("Tensor5")));

  wsv_data.push_back(WsvRecord(
      NAME("spectral_radiance_field"),
      DESCRIPTION(
          "Spectral radiance field.\n"
          "\n"
          "This variable holds a calculation of the radiance field through\n"
          "the atmosphere, for the directions matching *za_grid* and *aa_grid*.\n"
          "\n"
          "Don't confuse this variable with *cloudbox_field*. That varinale also\n"
          "holds a field of spectral radiances, but is restricted to the cloud box.\n"
          "\n"
          "Units: W / (m^2 Hz sr)\n"
          "\n"
          " Size: [f_grid, p_grid,  lat_grid,  lon_grid,  za_grid, aa_grid, stokes_dim ]\n"
          "\n"
          "Note:\n"
          " For 1D, the size of the latitude, longitude and azimuth\n"
          " dimension (N_aa) are all 1.\n"),
      GROUP("Tensor7")));

  wsv_data.push_back(WsvRecord(
      NAME("specific_heat_capacity"),
      DESCRIPTION("Specific heat capacity.\n"
                  "\n"
                  "It is the heat capacity per unit \n"
                  "mass of a material.\n"
                  "\n"
                  "Units: K J^-1 kg^-1\n"
                  "\n"
                  "Size: [ p_grid, lat_grid,  lon_grid] \n"),
      GROUP("Tensor3")));

  wsv_data.push_back(WsvRecord(
      NAME("specular_los"),
      DESCRIPTION(
          "The specular direction (for reflection by a flat surface).\n"
          "\n"
          "The specular direction as a standard line-of-sight vector, consisting\n"
          "of a zenith and azimuth angle.\n"
          "\n"
          "Units: degrees\n"
          "\n"
          "Size:  [ 2 ]\n"),
      GROUP("Vector")));

  wsv_data.push_back(WsvRecord(
      NAME("spt_calc_agenda"),
      DESCRIPTION(
          "Agenda calculating single scattering properties from the amplitude matrix.\n"),
      GROUP("Agenda")));

  wsv_data.push_back(WsvRecord(
      NAME("suns_do"),
      DESCRIPTION("Flag to activate the sun(s).\n"),
      GROUP("Index"), Index{0}));

  wsv_data.push_back(WsvRecord(
      NAME("suns"),
      DESCRIPTION("Array of Sun.\n"
                  "\n"
                  "This variable describes a list of suns.\n"
                  "Each sun is described by a struct with its spectrum, radius,\n"
                  "distance from center of planet to center of sun,\n"
                  "temperature (if possible), latitude in the sky of the planet,\n"
                  "longitude in the sky of the planet and the type\n"),
      GROUP("ArrayOfSun"), ArrayOfSun{}));

  wsv_data.push_back(WsvRecord(
      NAME("stokes_rotation"),
      DESCRIPTION(
          "Rotation of the Stokes H and V directions.\n"
          "\n"
          "This variable allows to introduce a rotation of the Stokes coordinate\n"
          "system. Such a rotation could be needed to handle the scanning\n"
          "procedure of some instruments, such as AMSU-A. The variable is\n"
          "applied by the *sensor_responseStokesRotation* WSM.\n"
          "\n"
          "The rotation is given as an angle for each direction. In general, the\n"
          "number of rotations to be specified follows *sensor_response_dlos_grid*.\n"
          "In more detail, if no antenna is included or a 1D antenna is used, and\n"
          "the rotation is applied before the antenna is included in \n"
          "*sensor_response*, there should be one angle for each row of\n"
          "*mblock_dlos*. After inclusion of an antenna response, the relevant\n"
          "number of angles is determined by the rows of *antenna_dlos*.\n"
          "\n"
          "It is assumed that the rotation is common for all frequency elements.\n"
          "\n"
          "Units: degrees\n"
          "\n"
          "Size:  [ number of directions ]\n"
          "\n"
          "Usage: Set by the user.\n"),
      GROUP("Vector")));

  wsv_data.push_back(WsvRecord(
      NAME("surface_complex_refr_index"),
      DESCRIPTION(
          "Complex refractive index of the surface, at a single point.\n"
          "\n"
          "See *complex_refr_index* for the expected format and how the data\n"
          "are treated.\n"),
      GROUP("GriddedField3")));

  wsv_data.push_back(WsvRecord(
      NAME("surface_emission"),
      DESCRIPTION(
          "The emission from the surface.\n"
          "\n"
          "See specific methods generating *surface_emission* and the user\n"
          "guide for more information.\n"
          "\n"
          "Dimensions: [ f_grid, stokes_dim ]\n"),
      GROUP("Matrix")));

  wsv_data.push_back(WsvRecord(
      NAME("surface_field"),
      DESCRIPTION(R"--(The surface field describes the surface properties.

Connected to *surface_point*, this describes the global surface values, such as elevation and 
temperature but also entirerly abstract properties and types.
)--"),
      GROUP("SurfaceField")));

  wsv_data.push_back(WsvRecord(
      NAME("surface_los"),
      DESCRIPTION(
          "Downwelling radiation directions to consider in surface reflection.\n"
          "\n"
          "The directions are given as a zenith and azimuth angle (the later\n"
          "only for 3D), following the definition of line-of-sights.\n"
          "\n"
          "Units: degrees\n"
          "\n"
          "Size:  [ any number, 1 or 2 ]\n"),
      GROUP("Matrix")));

  wsv_data.push_back(WsvRecord(
      NAME("surface_normal"),
      DESCRIPTION(
          "The normal vector for a point at the surface.\n"
          "\n"
          "The vector is given as a zenith and azimuth angle following the\n"
          "definition of line-of-sights.\n"
          "\n"
          "Units: degrees\n"
          "\n"
          "Size:  [ 2 ]\n"),
      GROUP("Vector")));

  wsv_data.push_back(WsvRecord(
      NAME("surface_point"),
      DESCRIPTION(R"--(The surface point describes the surface properties.

Connected to *surface_field*, this describes the local surface values, such as elevation and 
temperature but also entirerly abstract properties and types.  As the elevation field is not
known for a single point, the normal of the surface at the position is also stored.
)--"),
      GROUP("SurfacePoint")));

  wsv_data.push_back(WsvRecord(
      NAME("surface_props_names"),
      DESCRIPTION(
          "Name on surface properties found in *surface_props_data*.\n"
          "\n"
          "Each string names a property in *surface_props_data*. The user is free\n"
          "to include data with any name, but the surface methods making use of\n"
          "*surface_props_data* expect data to be named in a specific way. See\n"
          "the documentation of each method for recognised choices.\n"
          "\n"
          "Size:  [ number of props. ]\n"),
      GROUP("ArrayOfString"), ArrayOfString{}));

  wsv_data.push_back(WsvRecord(
      NAME("surface_rmatrix"),
      DESCRIPTION(
          "The reflection coefficients for the directions given by\n"
          "*surface_los* to the direction of interest.\n"
          "\n"
          "The rows and columns of this tensor holds the reflection\n"
          "coefficient matrix for one frequency and one LOS. The reflection\n"
          "coefficients shall take into accound the angular weighting of the\n"
          "downwelling radiation.\n"
          "\n"
          "See specific methods generating *surface_rmatrix* and the user guide\n"
          "for more information.\n"
          "\n"
          "Usage:      Input to methods for *surface_rtprop_agenda*.\n"
          "\n"
          "Units:      -\n"
          "\n"
          "Dimensions: [ surface_los, f_grid, stokes_dim, stokes_dim ]\n"),
      GROUP("Tensor4")));

  wsv_data.push_back(WsvRecord(
      NAME("surface_rtprop_agenda"),
      DESCRIPTION("Agenda providing radiative properties of the surface.\n"),
      GROUP("Agenda")));

  wsv_data.push_back(WsvRecord(
      NAME("surface_rtprop_agenda_array"),
      DESCRIPTION(
          "Description of surface radiative properties, for each surface type.\n"),
      GROUP("ArrayOfAgenda")));

  wsv_data.push_back(WsvRecord(
      NAME("surface_search_accuracy"),
      DESCRIPTION(
          "Accuracy of length to surface intersections.\n"
          "\n"
          "The surface elevation can not be expressed analytically and inter-\n"
          "section between the propagation path and the surface must be found\n"
          "by some search algorithm. This variable specifies the accuracy to\n"
          "meet by these algorithms.\n"
          "\n"
          "Unit:  m\n"),
      GROUP("Numeric"), Numeric{1}));

  wsv_data.push_back(WsvRecord(
      NAME("surface_search_safe"),
      DESCRIPTION(
          "Selection of algorithm for finding intersections with the surface.\n"
          "\n"
          "See *IntersectionGeometricSurface* for details.\n"
          "\n"
          "Unit:  m\n"),
      GROUP("Index"), Index{0}));

  wsv_data.push_back(WsvRecord(
      NAME("surface_skin_t"),
      DESCRIPTION(
          "Surface skin temperature.\n"
          "\n"
          "This temperature shall be selected considering the radiative\n"
          "properties of the surface, and can differ from the \"bulk\"\n"
          "temperature.\n"
          "\n"
          "Usage:   Input to methods for *surface_rtprop_agenda*.\n"),
      GROUP("Numeric")));

  wsv_data.push_back(WsvRecord(
      NAME("surface_reflectivity"),
      DESCRIPTION(
          "Surface reflectivity, for a given position and angle.\n"
          "\n"
          "This variable describes the surface reflectivity at one position\n"
          "and one incidence angle. It works as *surface_scalar_reflectivity*\n"
          "but is also defined for vector radiative transfer.\n"
          "\n"
          "The first dimension of the variable shall either match *f_grid* or\n"
          "be 1. The later case is interpreted as the reflectivity is the same\n"
          "for all frequencies.\n"
          "\n"
          "Usage:   Input to some surface properties methods.\n"
          "\n"
          "Dimensions: [ f_grid or 1, stokes_dim, stokes_dim]\n"),
      GROUP("Tensor3")));

  wsv_data.push_back(WsvRecord(
      NAME("surface_rv_rh"),
      DESCRIPTION(
          "Surface reflectivity, described by rv and rh (power) reflectivities.\n"
          "\n"
          "This variable describes the surface reflectivity at one position\n"
          "and one incidence angle. For this position and angle, one or multiple\n"
          "combinations of rv and rh are specified, where rv and rh are the\n"
          "reflectivity for vertical and horizontal polarisation, respectively.\n"
          "\n"
          "This matrix shall always have two columns, where the first column\n"
          "holds rv values, and the second column rh. It is up to the user to\n"
          "make sure that data are put into the correct column, this can not\n"
          "be checked bu the methods using this WSV.\n"
          "\n"
          "The number of rows shall either match *f_grid* or be 1. The later case\n"
          "is interpreted as the reflectivities are the same for all frequencies.\n"
          "\n"
          "Usage:   Input to some surface properties methods.\n"
          "\n"
          "Dimensions: [ f_grid or 1, 2]\n"),
      GROUP("Matrix")));

  wsv_data.push_back(WsvRecord(
      NAME("surface_scalar_reflectivity"),
      DESCRIPTION(
          "Surface reflectivity, assuming it can be described as a scalar value.\n"
          "\n"
          "This variable describes the surface reflectivity at one position\n"
          "and one incidence angle. For this position and angle, one or multiple\n"
          "scalar reflectivities are specified.\n"
          "\n"
          "The length of the vector shall either match *f_grid* or be 1. The \n"
          "later case is interpreted as the reflectivity is the same for all\n"
          "frequencies (ie. matches a constant vector).\n"
          "\n"
          "Usage:   Input to some surface properties methods.\n"
          "\n"
          "Dimensions: [ f_grid or 1]\n"),
      GROUP("Vector")));

  wsv_data.push_back(WsvRecord(
      NAME("surface_type_mask"),
      DESCRIPTION(
          "Classification of the surface using a type coding.\n"
          "\n"
          "There is no fixed type coding, it is up to the user to set up\n"
          "a system consistent with *surface_rtprop_agenda_array*. A value\n"
          "of 0 in *surface_type_mask* means that element 0 in the agenda\n"
          "array is valid for that position etc.\n"
          "\n"
          "Dimensions: \n"
          "\n"
          "-  GriddedField2:\n"
          "\n"
          "  -    Vector Latitude [N_lat]\n"
          "  -    Vector Longitude [N_lon]\n"
          "  -    Matrix data [N_lat][N_lon]\n"),
      GROUP("GriddedField2")));

  wsv_data.push_back(
      WsvRecord(NAME("surface_type_mix"),
          DESCRIPTION(
            "Gives the fraction of different surface types.\n"
            "\n"
            "For cases when the surface RT properties are taken from\n"
            "*surface_rtprop_agenda_array*, this variable specifies to\n"
            "what extent each surface type has contributed to the surface\n"
            "RT variables, such as *surface_emission* and *surface_skin_t*.\n" 
            "\n"
            "The length of this vector follows *surface_rtprop_agenda_array*\n"
            "and the sum of the elements is 1. The first element in the\n" 
            "vector matches the first agenda element, and so on."),
          GROUP("Vector")));

  wsv_data.push_back(WsvRecord(
      NAME("telsem_atlases"),
      DESCRIPTION(
          "TELSEM 2 emissivity atlases.\n"
          "\n"
          "Array should be filled with 12\n"
          "atlases, one for each month. Index 0 is January, index 11 December.\n"
          ""),
      GROUP("ArrayOfTelsemAtlas")));

  wsv_data.push_back(WsvRecord(
      NAME("tessem_neth"),
      DESCRIPTION(
          //FIXMEDOC Add more documentation?
          "TESSEM2 neural network parameters for horizontal polarization.\n"),
      GROUP("TessemNN")));

  wsv_data.push_back(WsvRecord(
      NAME("tessem_netv"),
      DESCRIPTION(
          //FIXMEDOC Add more documentation?
          "TESSEM2 neural network parameters for vertical polarization.\n"),
      GROUP("TessemNN")));

  wsv_data.push_back(
      WsvRecord(NAME("test_agenda"),
                DESCRIPTION("A dummy agenda for testing purposes.\n"
                            "\n"
                            "Only used for testing by developers.\n"),
                GROUP("Agenda")));

  wsv_data.push_back(
      WsvRecord(NAME("test_agenda_array"),
                DESCRIPTION("Array of agenda for TestArrayOfAgenda case.\n"
                            "\n"
                            "Only used for testing by developers.\n"),
                GROUP("ArrayOfAgenda")));

  wsv_data.push_back(WsvRecord(
      NAME("time"),
      DESCRIPTION("A UTC time point.\n"),
      GROUP("Time")));

  wsv_data.push_back(WsvRecord(
      NAME("timer"),
      DESCRIPTION("Stores the starting time for time measurements.\n"),
      GROUP("Timer")));

  wsv_data.push_back(WsvRecord(
      NAME("time_grid"),
      DESCRIPTION("A grid of times.  Should be increasing\n"),
      GROUP("ArrayOfTime")));

  wsv_data.push_back(WsvRecord(
      NAME("time_stamps"),
      DESCRIPTION("A set of times.  Can be in random order\n"),
      GROUP("ArrayOfTime")));

  wsv_data.push_back(WsvRecord(
      NAME("transmitter_pos"),
      DESCRIPTION(
          "Transmitter positions.\n"
          "\n"
          "Used for radio link calculations and gives then the position of the\n"
          "transmitting device. The corresponding positions of the receiver are\n"
          "given by *sensor_pos*. The number of rows in *transmitter_pos* and\n"
          "*sensor_pos* must be equal.\n"
          "\n"
          "This WSV is also defined as *sensor_pos* regarding the content of the\n"
          "columns, accepted range for latitudes etc. With one exception, this\n"
          "WSV is demanded to have two columns also for 1D. The additional\n"
          "second value is the angular distance between the transmitter and the\n"
          "reciver. This angle is defined as \"latitude\" for 2D, with the\n"
          "sensor fixed at the angle of 0 degree.\n"
          "\n"
          "Each row this matrix defines *rte_pos2* for the measurement block,\n"
          "exactly as *sensor_pos* is translated to *rte_pos*.\n"
          "\n"
          "If no transmitter is involved in the calculations, the variable can\n"
          "be set to be empty.\n"
          "\n"
          "Usage: Set by the user.\n"
          "\n"
          "Unit:  [ m, degrees, degrees ]\n"),
      GROUP("Matrix"), Matrix{}));

  wsv_data.push_back(WsvRecord(
<<<<<<< HEAD
=======
      NAME("t_field"),
      DESCRIPTION(
          "The field of atmospheric temperatures.\n"
          "\n"
          "This variable gives the atmospheric temperature at each crossing of\n"
          "the pressure, latitude and longitude grids.\n"
          "\n"
          "The temperature for a point between the grid crossings is obtained \n"
          "by (multi-)linear interpolation of the *t_field*.\n"
          "\n"
          "See further the ARTS user guide (AUG). Use the index to find where\n"
          "this variable is discussed. The variable is listed as a subentry to\n"
          "\"workspace variables\".\n"
          "\n"
          "Usage:      Output of *AtmFieldsCalc*.\n"
          "\n"
          "Unit:       K\n"
          "\n"
          "Dimensions: [ p_grid, lat_grid, lon_grid ]\n"),
      GROUP("Tensor3")));

  wsv_data.push_back(WsvRecord(
      NAME("nlte_field"),
      DESCRIPTION(
          "The field of NLTE temperatures and/or ratios.\n"
          "\n"
          "This variable gives the NLTE temperature/ratio at each crossing of\n"
          "the pressure, latitude and longitude grids.  The size of the\n"
          "array is the number of NLTE levels in all molecules.\n"
          "\n"
          "The temperature/ratio for a point between the grid crossings is obtained \n"
          "by (multi-)linear interpolation of the *nlte_field*.\n"
          "\n"
          "There are two types of NLTE computations available in ARTS.  One from\n"
          "giving excitiation temperatures that makes the absorption/emission diverge\n"
          "from LTE.  The other is to use the absolute ratios of upper-to-lower states at\n"
          "the levels of interest.\n"
          ""
          "\n"
          "Units:       [ K or \% ]]\n"
          "\n"
          "Dimensions: [ NLTE levels, p_grid, lat_grid, lon_grid ] or [ 0, 0, 0, 0 ]\n"),
      GROUP("EnergyLevelMap"), EnergyLevelMap{}));

  wsv_data.push_back(WsvRecord(
      NAME("t_field_raw"),
      DESCRIPTION(
          "Raw data for atmospheric temperatures.\n"
          "\n"
          "This variable gives the atmospheric temperature as stored in the \n"
          "database for the atmospheric scenarios.\n"
          "\n"
          "See further the ARTS user guide (AUG). Use the index to find where\n"
          "this variable is discussed. The variable is listed as a subentry to\n"
          "\"workspace variables\".\n"
          "\n"
          "Usage: Set by the user by choosing a climatology.\n"
          "\n"
          "Unit:  K\n"
          "\n"
          "Size:\n"
          "\n"
          "-  GriddedField3\n"
          "\n"
          "  -     [N_p]\n"
          "  -     [N_lat]\n"
          "  -     [N_lon]\n"
          "  -     [N_p, N_lat, N_lon] \n"),
      GROUP("GriddedField3")));

  wsv_data.push_back(WsvRecord(
      NAME("nlte_field_raw"),
      ("Raw data for NLTE temperatures and/or ratios.\n"
       "\n"
       "This variable gives the NLTE temperature/ratio as stored in the \n"
       "database for the atmospheric scenarios.\n"
       "\n"
       "See further the ARTS user guide (AUG). Use the index to find where\n"
       "this variable is discussed. The variable is listed as a subentry to\n"
       "\"workspace variables\".\n"
       "\n"
       "Usage: Set by the user by choosing a climatology.\n"
       "\n"
       "Unit:  K\n"
       "\n"
       "Size:\n"
       "\n"
       "- ArrayOfGriddedField3 \n"
       "\n"
       "  -     [NLTE levels] or [ 0 ]\n"
       "\n"
       "    -    [N_p] \n"
       "    -    [N_lat] \n"
       "    -    [N_lon] \n"
       "    -    [N_p, N_lat, N_lon] \n"),
      GROUP("ArrayOfGriddedField3")));

  wsv_data.push_back(WsvRecord(
      NAME("t_surface"),
      DESCRIPTION(
          "The surface temperature.\n"
          "\n"
          "This variable holds the temperature of the surface at each latitude\n"
          "and longitude grid crossing. The normal case should be that this \n"
          "temperature field is interpolated to obtain *surface_skin_t*.\n"
          "Accordingly, for 1D cases it could be a better idea to specify\n"
          "*surface_skin_t* directly.\n"
          "\n"
          "These temperature shall be selected considering the radiative\n"
          "properties of the surface, and can differ from the \"bulk\"\n"
          "temperatures.\n"
          "\n"
          "Usage:      Set by user.\n"
          "\n"
          "Unit:       K\n"
          "\n"
          "Dimensions: [ lat_grid, lon_grid ]\n"),
      GROUP("Matrix")));

  wsv_data.push_back(WsvRecord(
      NAME("verbosity"),
      DESCRIPTION(
          "ARTS verbosity.\n"
          "\n"
          "The verbosity variable is implicitly passed to all workspace methods.\n"
          "It can be used to dynamically control the reporting level during\n"
          "runtime.\n"
          "\n"
          "Usage:    Set by user.\n"
          "\n"
          "See also:\n"
          "          *verbosityInit*\n"
          "          *verbositySet*\n"
          "          *verbositySetAgenda*\n"
          "          *verbositySetScreen*\n"
          "          *verbositySetFile*\n"),
      GROUP("Verbosity")));

  wsv_data.push_back(WsvRecord(
      NAME("vmr_field"),
      DESCRIPTION(
          "VMR field.\n"
          "\n"
          "This variable gives the volume mixing ratio of the chosen gaseous \n"
          "species as a function of p_grid, lat_grid, lon_grid. \n"
          "\n"
          "See further the ARTS user guide (AUG). Use the index to find where\n"
          "this variable is discussed. The variable is listed as a subentry to\n"
          "\"workspace variables\".\n"
          "\n"
          "Units: [ Differ between the elements, can be VMR, kg/m3 or #/m3. ]\n"
          "\n"
          "Dimensions: [species, p_grid, lat_grid, lon_grid]\n"),
      GROUP("Tensor4")));

  wsv_data.push_back(WsvRecord(
      NAME("vmr_field_raw"),
      DESCRIPTION(
          "VMR data for the chosen gaseous species.\n"
          "\n"
          "This variable contains the volume mixing ratios (VMR) for all \n"
          "chosen gaseous species. It includes the grids corresponding to the \n"
          "grids in the database. \n"
          "*vmr_field_raw* is an Array of Array of Tensor3. It contains one \n"
          "gridded field for each species which contains the data and \n"
          "also the grids.\n"
          "For the calculation the data is \n"
          "interpolated on *p_grid*, *lat_grid* and *lon_grid*\n"
          "\n"
          "Usage:\n"
          "\n"
          "- Output of *AtmRawRead*.\n"
          "- Input to *AtmFieldsCalc*.\n"
          "\n"
          "Unit:  absolute number\n"
          "\n"
          "Size:\n"
          "\n"
          "- Array[number of absorption species]\n"
          "\n"
          "  -     GriddedField3\n"
          "\n"
          "    -    [N_p] \n"
          "    -    [N_lat] \n"
          "    -    [N_lon] \n"
          "    -    [N_p, N_lat, N_lon] \n"),
      GROUP("ArrayOfGriddedField3")));

  wsv_data.push_back(WsvRecord(
>>>>>>> 6d2fe82e
      NAME("water_p_eq_agenda"),
      DESCRIPTION("Agenda to calculate the saturation pressure of water.\n"),
      GROUP("Agenda")));

  wsv_data.push_back(WsvRecord(
      NAME("water_p_eq_field"),
      DESCRIPTION(
          "The field of water saturation pressure.\n"
          "\n"
          "This variable holds the saturation pressure of water at each crossing of\n"
          "the pressure, latitude and longitude grids.\n"
          "\n"
          "Unit:       Pa\n"
          "\n"
          "Dimensions: [ p_grid, lat_grid, lon_grid ]\n"),
      GROUP("Tensor3")));

  wsv_data.push_back(WsvRecord(
      NAME("wigner_initialized"),
      DESCRIPTION(
          "Indicates if the wigner tables are initialized.\n"
          "If they are not, computations will be aborted.\n"
          "\n"
          "Will hold the value of provided maximum factorial value\n"
          "\n"
          "The developer should always test this variable in functions\n"
          "that might require computing wigner symbols because the error\n"
          "handling is otherwise offloaded to third party software...\n"),
      GROUP("Index")));

  wsv_data.push_back(WsvRecord(
      NAME("wmrf_channels"),
      DESCRIPTION(
          "Channel selection for WMRF fast calculation.\n"
          "\n"
          "This variable can be used to select one or several instrument channels\n"
          "from the list of all possible channels. Zero-based indexing is used, so\n"
          "Channel 0 is the first instrument channel!\n"),
      GROUP("ArrayOfIndex")));

  wsv_data.push_back(WsvRecord(
      NAME("wmrf_weights"),
      DESCRIPTION(
          "The weights for a WMRF fast calculation.\n"
          "\n"
          "Weights are stored in a sparse matrix. This can be used as a\n"
          "sensor_response matrix.\n"
          "\n"
          "The dimension of the matrix is (nchan, nfreq), where nchan\n"
          "is the number of instrument channels and nfreq is the number\n"
          "of monochromatic frequencies.\n"),
      GROUP("Sparse")));

  wsv_data.push_back(WsvRecord(
      NAME("xml_output_type"),
      DESCRIPTION(
          "Flag to determine whether XML output shall be binary or ascii.\n"
          "\n"
          "This flag has to be set using the workspace method\n"
          "*output_file_formatSetAscii* or *output_file_formatSetBinary*.\n"
          "One of these methods MUST be called before writing the first\n"
          "output file.\n"
          "\n"
          "Usage: Set by user.\n"),
      GROUP("Index")));

  wsv_data.push_back(WsvRecord(
      NAME("x"),
      DESCRIPTION(
          "The state vector.\n"
          "\n"
          "This WSV matches directly the x-vector in the formalism by C.D. Rodgers.\n"
          "\n"
          "Inside *x*, the elements matching one retrieval quantity, such as\n"
          "atmospheric temperatures, are kept together. That is, each retrieval\n"
          "quantity covers a continuous range inside *x*. The start and index of\n"
          "these ranges can be deduced by *jacobian_quantities* (see function(s)\n"
          "inside jacobian.cc for details).\n"
          "\n"
          "The order of elements inside each retrieval quantity should be clarified\n"
          "by corresponding \"adding\" method, i.e. *jacobianAddTemperature* for\n"
          "atmospheric temperatures. The general rule is that data are sorted from\n"
          "left to right with respect to the order in the corresponding WSV. For\n"
          "example, inside *x* atmospheric data are stored with pressure as inner-\n"
          "most loop, followed by latitude and longitude as outermost loop.\n"
          "\n"
          "Usage: Used by inversion methods.\n"
          "\n"
          "Unit:  Varies, follows unit of selected retrieval quantities.\n"),
      GROUP("Vector")));

  wsv_data.push_back(WsvRecord(
      NAME("xa"),
      DESCRIPTION(
          "The a priori state vector.\n"
          "\n"
          "This WSV matches directly the x_a-vector in the formalism by C.D. Rodgers.\n"
          "\n"
          "Usage: Used by inversion methods.\n"
          "\n"
          "Unit:  Varies, follows unit of selected retrieval quantities.\n"),
      GROUP("Vector")));

  wsv_data.push_back(WsvRecord(
      NAME("y"),
      DESCRIPTION(
          "The measurement vector.\n"
          "\n"
          "This vector holds radiances averaged in frequency and spatially,\n"
          "and can contain many spectra appended. That is, this WSV matches\n"
          "directly the y-vector in the formalism by C.D. Rodgers.\n"
          "\n"
          "The polarisation, frequency, position and line-of-sight associated\n"
          "with each element in *y* are given by *y_pol*, *y_f*, *y_pos* and\n"
          "*y_los*. For monochromatic pencil beam radiances, data are sorted\n"
          "in the following way, from the innermost to the outermost loop\n"
          "\n"
          "-   Stokes\n"
          "-   Frequency\n"
          "-   LOS inside the measurement block\n"
          "-   Measurement block\n"
          "\n"
          "With sensor response included, the order can be differ. As output\n"
          "of *yRadar*, the order will also be different.\n"
          "\n"
          "Usage: Output from radiative transfer calculations considering sensor response.\n"
          "\n"
          "Unit:  Undefined. Possibilities include: K, W/(m^2 Hz sr) and optical thickness.\n"),
      GROUP("Vector")));

  wsv_data.push_back(WsvRecord(
      NAME("y_aux"),
      DESCRIPTION(
          "Data auxilary to *y*.\n"
          "\n"
          "Different data beside the direct result of the radiative transfer\n"
          "calculations can be obtained by this variable. These auxilary data\n"
          "are selected by *iy_aux_vars*.\n"
          "\n"
          "In contrast to *iy_aux*, this variable can only hold quantities such\n"
          "as optical depth, and other quantites that could be the result\n"
          "of a complete radiative transfer calculation. The data are weighted\n"
          "with sensor properties in the same way as for *y*.\n"
          "\n"
          "See also *iy_aux_vars*.\n"
          "\n"
          "Usage:      Output of *yCalc*.\n"
          "\n"
          "Dimensions: [quantity][ element of y ]\n"),
      GROUP("ArrayOfVector")));

  wsv_data.push_back(WsvRecord(
      NAME("y_baseline"),
      DESCRIPTION(
          "The baseline of *y*.\n"
          "\n"
          "In retrieval \"lingo\", the baseline is an addiative disturbance of\n"
          "the measured spectrum. That is, it can be seen as a shift (from zero)\n"
          "of measurement. Reflections inside microwave receivers is one source to\n"
          "a baseline off-set.\n"
          "\n"
          "So far there is no module in ARTS that actually tries to physically model\n"
          "any baseline effect. *y_baseline* is just used as a pure fitting parameter\n"
          "in retrievals. One example on method to include a baseline fit is \n"
          "*jacobianAddPolyfit*.\n"
          "\n"
          "If the baseline is totally constant, it is allowed to set *y_baseline*\n"
          "to have length one, with this element set to the baseline value.\n"
          "\n"
          "Usage: Output of retrievals.\n"
          "\n"
          "Unit:  Same as applied for *y*.\n"),
      GROUP("Vector")));

  wsv_data.push_back(WsvRecord(
      NAME("y_f"),
      DESCRIPTION(
          "The frequencies associated with *y*.\n"
          "\n"
          "A value is returned for each element of *y*. Depending on the sensor\n"
          "set-up and number of measurement blocks, this can be a copy of\n"
          "*sensor_response_f*, sveral copies of this vector appended, or some\n"
          "other frequenices.\n"
          "\n"
          "Don't confuse this variable with *yf*.\n"
          "\n"
          "Usage: Output from radiative transfer calculations considering sensor response.\n"
          "\n"
          "Unit:  [ Hz ]\n"),
      GROUP("Vector")));

  wsv_data.push_back(WsvRecord(
      NAME("y_geo"),
      DESCRIPTION(
          "The geo-position assigned to each element of  *y*.\n"
          "\n"
          "The columns of this matrix matches the elements of *geo_pos*.\n"
          "\n"
          "Unit:  [ m, deg, deg, deg, deg ]\n"),
      GROUP("Matrix")));

  wsv_data.push_back(WsvRecord(
      NAME("y_geo_series"),
      DESCRIPTION(
          "The geo-positioning assigned to each row of *y_series*.\n"
          "\n"
          "All channels are assumed to have the same geo-position.\n"
          "\n"
          "Otherwise as *y_geo*.\n"),
      GROUP("Matrix")));

  wsv_data.push_back(WsvRecord(
      NAME("y_geo_swath"),
      DESCRIPTION(
          "The geo-positioning assigned to each pixel of *y_swath*.\n"
          "\n"
          "All channels are assumed to have the same geo-position.\n"
          "\n"
          "Otherwise as *y_geo*.\n"),
      GROUP("Tensor3")));

  wsv_data.push_back(WsvRecord(
      NAME("y_los"),
      DESCRIPTION(
          "The line-of-sights associated with *y*.\n"
          "\n"
          "Definition of angles matches *sensor_los* (such as first column holds\n"
          "zenith angles), but gives actual observed LOS. That is, the values of\n"
          "both *sensor_los* and *antenna_dlos* are considered. Data are provided\n"
          "for each element of *y*, following y_f, and the number of rows equals\n"
          "the length of *y*.\n"
          "\n"
          "Usage: Output from radiative transfer calculations considering sensor response.\n"
          "\n"
          "Unit:  [ degrees, degrees ]\n"),
      GROUP("Matrix")));

  wsv_data.push_back(WsvRecord(
      NAME("y_pol"),
      DESCRIPTION(
          "The polarisation states associated with *y*.\n"
          "\n"
          "Data are provided for each element of *y*, following y_f, and the\n"
          "length of this variable and *y* is equal.\n"
          "\n"
          "See *instrument_pol* for coding of polarisation components.\n"
          "\n"
          "Usage: Output from radiative transfer calculations considering sensor response.\n"
          "\n"
          "Unit:  [ - ]\n"),
      GROUP("ArrayOfIndex")));

  wsv_data.push_back(WsvRecord(
      NAME("y_pos"),
      DESCRIPTION(
          "The sensor positions associated with *y*.\n"
          "\n"
          "Definition of positions matches *sensor_pos* (such as first column\n"
          "holds the altitude). Data are provided for each element of *y*,\n"
          "following y_f, and the number of rows equals the length of *y*.\n"
          "\n"
          "Usage: Output from radiative transfer calculations considering sensor response.\n"
          "\n"
          "Unit:  [ m, deg, deg ]\n"),
      GROUP("Matrix")));

  wsv_data.push_back(WsvRecord(
      NAME("y_series"),
      DESCRIPTION(
          "Two-dimensional version of the measurement vector.\n"
          "\n"
          "This WSV can be used for storing *y* reshaped when all measurement\n"
          "blocks have the same set of channels.\n"
          "\n"
          "Dimesion:  [ position, channel ]\n"),
      GROUP("Matrix")));

  wsv_data.push_back(WsvRecord(
      NAME("y_swath"),
      DESCRIPTION(
          "Three-dimensional version of the measurement vector.\n"
          "\n"
          "This WSV can be used for storing *y* reshaped when all measurement\n"
          "blocks have the same set of channels, and that the data constitutes\n"
          "a part of a swath.\n"
          "\n"
          "Dimesion:  [ scan, pixel, channel ]\n"),
      GROUP("Tensor3")));

  wsv_data.push_back(WsvRecord(
      NAME("yb"),
      DESCRIPTION(
          "The measurement vector for a single measurement block.\n"
          "\n"
          "Exactly as *y*, but holds data only for a single measurement block.\n"
          "\n"
          "Usage: Used internally.\n"),
      GROUP("Vector")));

  wsv_data.push_back(WsvRecord(
      NAME("ybatch"),
      DESCRIPTION(
          "Batch of spectra.\n"
          "\n"
          "Each element of *ybatch* corresponds to a spectrum vector *y*. \n"
          "See further *ybatchCalc*.\n"
          "\n"
          "Usage: Most commonly produced by *ybatchCalc*.\n"
          "\n"
          "Unit:  Undefined. Possibilities include: K, W/(m^2 Hz sr) and optical thickness.\n"
          "\n"
          "Dimensions: Number of array elements equals number of batch cases,\n"
          "Vectors have length(y)\n"),
      GROUP("ArrayOfVector")));

  wsv_data.push_back(WsvRecord(
      NAME("ybatch_aux"),
      DESCRIPTION(
          "Data auxilary to *ybatch*.\n"
          "\n"
          "Each element of *ybatch_aux* corresponds to a auxiliary data *y_aux*. \n"
          "See further *y_aux* and *ybatchCalc*.\n"
          "\n"
          "Usage: Most commonly produced by *ybatchCalc*.\n"
          "\n"
          "Dimensions: Number of array elements equals number of batch cases,\n"),
      GROUP("ArrayOfArrayOfVector")));

  wsv_data.push_back(WsvRecord(
      NAME("ybatch_calc_agenda"),
      DESCRIPTION(
          "Agenda defining the calculations to perform for each batch case.\n"),
      GROUP("Agenda")));

  wsv_data.push_back(WsvRecord(
      NAME("ybatch_index"),
      DESCRIPTION("Index of batch case.\n"
                  "\n"
                  "See further *ybatchCalc*.\n"
                  "\n"
                  "Usage: Set by *ybatchCalc*, for communication with\n"
                  "*ybatch_calc_agenda*.\n"),
      GROUP("Index")));

  wsv_data.push_back(WsvRecord(
      NAME("ybatch_corr"),
      DESCRIPTION(
          "Correction terms for *ybatch*.\n"
          "\n"
          "Dimensions: Number of array elements equals number of batch cases,\n"
          "Vectors have length depending on correction method\n"),
      GROUP("ArrayOfVector")));

  wsv_data.push_back(WsvRecord(
      NAME("ybatch_jacobians"),
      DESCRIPTION("All the Jacobians associated with ybatch.\n"
                  "\n"
                  "The batch index here is the array dimension.\n"
                  "\n"
                  "Usage: Most commonly produced by *ybatch*.\n"
                  "\n"
                  "Unit:  Depends on unit of y and on Jacobian type.\n"
                  "\n"
                  "Dimensions:\n"
                  "\n"
                  "- [number of batch cases]\n"
                  "\n"
                  "  -           (length(y),\n"
                  "  -           number of retrieval quantities and grids)\n"),
      GROUP("ArrayOfMatrix")));

  wsv_data.push_back(
      WsvRecord(NAME("ybatch_n"),
                DESCRIPTION("Number of batch cases for *ybatchCalc*.\n"
                            "\n"
                            "See further *ybatchCalc*.\n"
                            "\n"
                            "Usage: Input to *ybatchCalc*.\n"),
                GROUP("Index")));

  wsv_data.push_back(WsvRecord(
      NAME("ybatch_start"),
      DESCRIPTION("Start index for *ybatchCalc*.\n"
                  "\n"
                  "This is set to a default of zero.\n"
                  "\n"
                  "See further *ybatchCalc*.\n"
                  "\n"
                  "Usage: Input to *ybatchCalc*.\n"),
      GROUP("Index"), Index{0}));

  wsv_data.push_back(WsvRecord(
      NAME("yf"),
      DESCRIPTION(
          "A fitted measurement vector.\n"
          "\n"
          "This WSV is the measurement vector matching the retrieved state, i.e.\n"
          "the spectrum of the fit.\n"
          "\n"
          "Don't confuse this variable with *y_f*.\n"
          "\n"
          "Usage: Output from inversion methods.\n"),
      GROUP("Vector")));

  wsv_data.push_back(WsvRecord(
      NAME("za_grid"),
      DESCRIPTION(
          "Zenith angle grid.\n"
          "\n"
          "The zenith angle grid, on which the *cloudbox_field* is stored. \n"
          "This grid is used for RT calculations inside the cloudbox, therefore\n"
          "the grid has to be defined if the cloudbox is activated by the flag\n"
          "*cloudbox_on*. Furthermore the zenith angle grid is also used for RT\n"
          "calculations of clear-sky *spectral_radiance_field*. \n"
          "The grid must be sorted in increasing order, with no repetitions.\n"
          "\n"
          "Usage:      Set by the user.\n"
          "\n"
          "Unit:       degrees \n"),
      GROUP("Vector")));

  wsv_data.push_back(WsvRecord(
      NAME("za_grid_weights"),
      DESCRIPTION("Zenith angle integration weights.\n"
          "\n"
          "The integration weight are needed for calculation of radiation fluxes\n"
          "\n"
          "Unit:  unitless\n"),
      GROUP("Vector")));

  wsv_data.push_back(WsvRecord(
      NAME("za_index"),
      DESCRIPTION(
          "Zenith angle index for scattering calculations.\n"
          " \n"
          "This variable is used internally in WSMs for computing scattering \n"
          "properties. \n"
          "\n"
          "Usage:    Input to the agendas *spt_calc_agenda*, *pha_mat_spt_agenda*.\n"),
      GROUP("Index")));

  wsv_data.push_back(WsvRecord(
<<<<<<< HEAD
=======
      NAME("z_field"),
      DESCRIPTION(
          "The field of geometrical altitudes.\n"
          "\n"
          "This variable gives the geometrical altitude, above the ellipsoid, of\n"
          "each crossing of the pressure, latitude and longitude grids. For 1D\n"
          "cases the altitudes give the geometrical position of the pressure\n"
          "levels.\n"
          "\n"
          "For each geographical position (lat,lon), the values must be sorted\n"
          "in increasing order, with no repetitions. Otherwise the altitudes\n"
          "can be set to arbitrary values. Hydrostatic equilibrium is not\n"
          "applied automatically. If hydrostatic equilibrium applies, *z_field*\n"
          "must be set by a method ensuring that this criterium is fulfilled.\n"
          "\n"
          "The radius (from the coordinate centre) for a point between the grid\n"
          "crossings is obtained by a (multi-)linear interpolation of the sum\n"
          "of the ellipsoid radius and *z_field*.\n"
          "\n"
          "See further the ARTS user guide (AUG). Use the index to find where\n"
          "this variable is discussed. The variable is listed as a subentry to\n"
          "\"workspace variables\".\n"
          "\n"
          "Usage:      Output of *AtmFieldsCalc*\n"
          "\n"
          "Unit:       m\n"
          "\n"
          "Dimensions: [ p_grid, lat_grid, lon_grid ]\n"),
      GROUP("Tensor3")));

  wsv_data.push_back(WsvRecord(
      NAME("z_field_raw"),
      DESCRIPTION(
          "Raw data for geometrical altitudes.\n"
          "\n"
          "This variable gives the geometrical altitudes as stored in the \n"
          "database for atmospheric scenarios.\n"
          "\n"
          "See further the ARTS user guide (AUG). Use the index to find where\n"
          "this variable is discussed. The variable is listed as a subentry to\n"
          "\"workspace variables\".\n"
          "\n"
          "Usage: Set by the user by choosing a climatology.\n"
          "\n"
          "Unit:  K\n"
          "\n"
          "Size:\n"
          "\n"
          "-  GriddedField3\n"
          "\n"
          "  -     [N_p]\n"
          "  -     [N_lat]\n"
          "  -     [N_lon]\n"
          "  -     [N_p, N_lat, N_lon]\n"),
      GROUP("GriddedField3")));

  wsv_data.push_back(WsvRecord(
>>>>>>> 6d2fe82e
      NAME("z_hse_accuracy"),
      DESCRIPTION(
          "Minimum accuracy for calculation of hydrostatic equilibrium.\n"
          "\n"
          "Usage: Set by the user.\n"
          "\n"
          "Unit:  m\n"),
      GROUP("Numeric")));

  wsv_data.push_back(WsvRecord(
      NAME("z_sensor"),
      DESCRIPTION(
          "The altitude of the sensor.\n"
          "\n"
          "Please note that the sensor altitude actaully applied is in general\n"
          "specified by *sensor_pos*. This WSV is only a help, to set other\n"
          "workspace variables and to call methods in a consistent manner\n"
          "\n"
          "Usage: Set by the user.\n"
          "\n"
          "Unit:  m\n"),
      GROUP("Numeric")));

  std::sort(wsv_data.begin(), wsv_data.end(), [](auto& a, auto& b) {
    return a.Name() < b.Name();
  });
}

void define_wsv_map() {
  for (Index i = 0; i < global_data::wsv_data.nelem(); ++i) {
    global_data::WsvMap[global_data::wsv_data[i].Name()] = i;
  }
}<|MERGE_RESOLUTION|>--- conflicted
+++ resolved
@@ -307,7 +307,7 @@
           "List of pressures to be used for the calculation of absorption\n"
           "coefficients.\n"
           "\n"
-          "This can be copied from the global *p_grid*, but could also be\n"
+          "This can be copied from the global ``p_grid``, but could also be\n"
           "different.\n"
           "\n"
           "Any absorption method should check that the length of this vector\n"
@@ -335,7 +335,7 @@
           "List of temperatures to be used for the calculation of absorption\n"
           "coefficients.\n"
           "\n"
-          "In contrast to the global *t_field*, this is just a vector. Any\n"
+          "In contrast to the global ``t_field``, this is just a vector. Any\n"
           "absorption method should check that the length of this vector is the\n"
           "same as that of *abs_p*\n"
           "\n"
@@ -354,7 +354,7 @@
           "includes particle absorption for all considered scattering elements as\n"
           "well as gaseous absorption for all selected gaseous species.\n"
           "The vector is calculated by *opt_prop_bulkCalc*\n"
-          "The dimension of the variable adapts to *stokes_dim*.\n"
+          "The dimension of the variable adapts to ``stokes_dim``.\n"
           "\n"
           "See ARTS user guide (AUG) for further information. Use the index to find\n"
           "where this variable is discussed. The variable is listed as a subentry\n"
@@ -537,7 +537,7 @@
           "length of the atmospheric grids, and physically incorrect data such\n"
           "as negative temperatures.\n"
           "\n"
-          "Note that *z_field* is not covered by this variable, it is instead\n"
+          "Note that ``z_field`` is not covered by this variable, it is instead\n"
           "treated to be part of the geometrical considerations where the ok-flag\n"
           "is denoted as *atmgeom_checked*. The cloudbox is covered by\n"
           "*cloudbox_checked*.\n"
@@ -551,13 +551,13 @@
       DESCRIPTION(
           "OK-flag for the geometry of the model atmosphere.\n"
           "\n"
-          "The variable flags that reference ellipsoid, the surfae and *z_field*\n"
-          "contain formally correct values. Includes for example, that *z_field*\n"
+          "The variable flags that reference ellipsoid, the surfae and ``z_field``\n"
+          "contain formally correct values. Includes for example, that ``z_field``\n"
           "holds strictly increasing values at each geographical position.\n"
           "\n"
           "See also *atmfields_checked*.\n"
           "\n"
-          "Shall be set by *atmgeom_checkedCalc*. Only the value 1 is taken\n"
+          "Shall be set by ``atmgeom_checkedCalc``. Only the value 1 is taken\n"
           "as OK.\n"),
       GROUP("Index"), Index{0}));
 
@@ -586,7 +586,7 @@
           "The tags must exhibit the following structure:\n"
           "\n"
           "0) species identifier:\n"
-          "   Fields, supposed to be sorted into *vmr_field*, must be headed the\n"
+          "   Fields, supposed to be sorted into ``vmr_field``, must be headed the\n"
           "   tag 'abs_species'. Names of scattering species fields likewise must\n"
           "   be headed by the 'scat_species' tag. Temperature and altitude\n"
           "   fields do not hold any heading tag.\n"
@@ -747,7 +747,7 @@
           "2D and 3D). Pure clear-sky variables are covered by\n"
           "*atmfields_checked* (and *atmgeom_checked*).\n"
           "\n"
-          "Relevant checks are performed by *cloudbox_checkedCalc*. Only the\n"
+          "Relevant checks are performed by ``cloudbox_checkedCalc``. Only the\n"
           "value 1 is taken as OK.\n"),
       GROUP("Index"), Index{0}));
 
@@ -839,7 +839,7 @@
           "the incoming intensity field.\n"
           "\n"
           "The variable *cloudbox_limits* is an array of index value with\n"
-          "length twice *atmosphere_dim*. For each dimension there is a lower \n"
+          "length twice ``atmosphere_dim``. For each dimension there is a lower \n"
           "limit and an upper limit. The order of the dimensions is as usual \n"
           "pressure, latitude and longitude. The upper limit index must be \n"
           "greater then the lower limit index. For example, \n"
@@ -1255,7 +1255,7 @@
           "Flag for the convergence test.\n"
           "\n"
           "This variable is initialized with 0 inside the method \n"
-          "*cloudbox_field_monoIterate*.\n"
+          "``cloudbox_field_monoIterate``.\n"
           "If after an iteration the convergence test is fulfilled, 1 is \n"
           "assigned which means that the iteration is completed. \n"
           "\n"
@@ -2019,7 +2019,7 @@
           "is changed. The possible choices differ between the radiative\n"
           "methods, including not considering the variable at all.\n"
           "Accordingly, for details see the radiative method you have selected\n"
-          "(e.g., *iyEmissionStandard*, *iyMC* and the like).\n"),
+          "(e.g., ``iyEmissionStandard``, *iyMC* and the like).\n"),
       GROUP("String"), String{"1"}));
 
   wsv_data.push_back(WsvRecord(
@@ -2098,7 +2098,7 @@
       DESCRIPTION(
           "Latitudinal geolocation for 1D and 2D data.\n"
           "\n"
-          "The variables *lat_grid* and *lon_grid* contain true positions only\n"
+          "The variables ``lat_grid`` and ``lon_grid`` contain true positions only\n"
           "for 3D. For 1D and 2D, the geographical position is given by\n"
           "*lat_true* and *lon_true*. Can be left empty when not used.\n"
           "Otherwise:\n"
@@ -2109,9 +2109,9 @@
           "   -\n"
           "     2D.\n"
           "     Both *lat_true* and *lon_true* shall have a length matching\n"
-          "     *lat_grid*. That is, *lat_true* and *lon_true* shall not be\n"
+          "     ``lat_grid``. That is, *lat_true* and *lon_true* shall not be\n"
           "     seen as grids, they are vectors giving the actual lat or lon\n"
-          "     for each point corresponding to *lat_grid*.\n"
+          "     for each point corresponding to ``lat_grid``.\n"
           "\n"
           "Usage: Set by the user.\n"
           "\n"
@@ -2181,7 +2181,7 @@
       DESCRIPTION(
           "Longitudinal geolocation for 1D and 2D data.\n"
           "\n"
-          "The variables *lat_grid* and *lon_grid* contain true positions only\n"
+          "The variables ``lat_grid`` and ``lon_grid`` contain true positions only\n"
           "for 3D. For 1D and 2D, the geographical position is given by\n"
           "*lat_true* and *lon_true*. Can be left empty when not used.\n"
           "Otherwise:\n"
@@ -2193,9 +2193,9 @@
           "   -\n"
           "     2D.\n"
           "     Both *lat_true* and *lon_true* shall have a length matching\n"
-          "     *lat_grid*. That is, *lat_true* and *lon_true* shall not be\n"
+          "     ``lat_grid``. That is, *lat_true* and *lon_true* shall not be\n"
           "     seen as grids, they are vectors giving the actual lat or lon\n"
-          "     for each point corresponding to *lat_grid*.\n"
+          "     for each point corresponding to ``lat_grid``.\n"
           "\n"
           "Usage: Set by the user.\n"
           "\n"
@@ -2331,7 +2331,7 @@
           "This is an array of length 4, where the elements in order represent\n"
           "space, the surface, atmospheric gas and atmospheric particle.\n"
           "The distinction between the two last elements is if the emission\n"
-          "is associated with *vmr_field* or *pnd_field*.\n"
+          "is associated with ``vmr_field`` or *pnd_field*.\n"
           "\n"
           "The values of the array give the number of cases where the emission\n"
           "source was found to be inside each \"domain\".\n"
@@ -2389,7 +2389,7 @@
           "read in the method ybatchMetProfiles and the profiles corresponding to \n"
           "each latitude and longitude will be read in.\n"
           "\n"
-          "See documentation of WSM *ybatchMetProfiles* for more information.\n"),
+          "See documentation of WSM ``ybatchMetProfiles`` for more information.\n"),
       GROUP("Matrix")));
 
   wsv_data.push_back(WsvRecord(
@@ -2627,13 +2627,13 @@
   wsv_data.push_back(WsvRecord(
       NAME("particle_bulkprop_names"),
       DESCRIPTION(
-          "Identification of the data in *particle_bulkprop_field*.\n"
-          "\n"
-          "This variable assigns a name to each field in *particle_bulkprop_field*.\n"
+          "Identification of the data in ``particle_bulkprop_field``.\n"
+          "\n"
+          "This variable assigns a name to each field in ``particle_bulkprop_field``.\n"
           "The naming is totally free. If two fields are given the same name, the\n"
           "first one will be selected.\n"
           "\n"
-          "Dimensions: length should match book-dimension of *particle_bulkprop_field*\n"),
+          "Dimensions: length should match book-dimension of ``particle_bulkprop_field``\n"),
       GROUP("ArrayOfString"), ArrayOfString{}));
 
   wsv_data.push_back(WsvRecord(
@@ -2849,8 +2849,8 @@
           "This variable holds the particle number density fields for all\n"
           "scattering elements being read in the WSMs\n"
           "*ScatElementsPndAndScatAdd* or *ScatSpeciesPndAndScatAdd* and\n"
-          "interpolated to the calculation grids *p_grid*, *lat_grid*, and\n"
-          "*lon_grid* inside the cloudbox. An alternative method to create\n"
+          "interpolated to the calculation grids ``p_grid``, ``lat_grid``, and\n"
+          "``lon_grid`` inside the cloudbox. An alternative method to create\n"
           "*pnd_field* is *pnd_fieldCalcFromParticleBulkProps*.\n"
           "\n"
           "Total number and order of scattering elements in *pnd_field* and (the\n"
@@ -2967,7 +2967,7 @@
           "calculation options, but it is guaranteed to not exceed the value\n"
           "of *ppath_lmax*.\n"
           "\n"
-          "Usage: Ppath methods such as *ppath_stepGeometric*.\n"),
+          "Usage: Ppath methods such as ``ppath_stepGeometric``.\n"),
       GROUP("Numeric"), Numeric{10e3}));
 
   wsv_data.push_back(WsvRecord(
@@ -3037,7 +3037,7 @@
       DESCRIPTION(
           "iy-values along the propagation path.\n"
           "\n"
-          "See *ppvar_p* for a general description of WSVs of ppvar-type.\n"
+          "See ``ppvar_p`` for a general description of WSVs of ppvar-type.\n"
           "\n"
           "Dimension: [ number of frequencies, stokes_dim, ppath.np ]\n"
           "\n"
@@ -3081,7 +3081,7 @@
       DESCRIPTION(
           "PND values along the propagation path.\n"
           "\n"
-          "See *ppvar_p* for a general description of WSVs of ppvar-type.\n"
+          "See ``ppvar_p`` for a general description of WSVs of ppvar-type.\n"
           "\n"
           "Dimension: [ number of scattering elements, ppath.np ]\n"
           "\n"
@@ -3097,7 +3097,7 @@
           "simulations. Just a scalar value, i.e. no polarisation information is\n"
           "provided.\n"
           "\n"
-          "See *ppvar_p* for a general description of WSVs of ppvar-type.\n"
+          "See ``ppvar_p`` for a general description of WSVs of ppvar-type.\n"
           "\n"
           "Dimension: [ ppath.np, f_grid]\n"
           "\n"
@@ -3109,7 +3109,7 @@
       DESCRIPTION(
           "The transmittance between the sensor and each point of the propagation path.\n"
           "\n"
-          "See *ppvar_p* for a general description of WSVs of ppvar-type.\n"
+          "See ``ppvar_p`` for a general description of WSVs of ppvar-type.\n"
           "\n"
           "Dimension: [ ppath.np, f_grid, stokes_dim, stokes_dim ]\n"
           "\n"
@@ -3128,7 +3128,7 @@
           "are always unity. That is, the transmissivities between ppath point i and i+1\n"
           "are found at index i+1 in *ppvar_trans_partial*.\n"
           "\n"
-          "See *ppvar_p* for a general description of WSVs of ppvar-type.\n"
+          "See ``ppvar_p`` for a general description of WSVs of ppvar-type.\n"
           "\n"
           "Dimension: [ ppath.np, f_grid, stokes_dim, stokes_dim ]\n"
           "\n"
@@ -3181,7 +3181,7 @@
           "Gas absorption field.\n"
           "\n"
           "Contains the (polarized) gas absorption coefficients for all species\n"
-          "as a function of *f_grid*, *p_grid*, *lat_grid*, and *lon_grid*. \n"
+          "as a function of *f_grid*, ``p_grid``, ``lat_grid``, and ``lon_grid``. \n"
           "\n"
           "This is mainly for testing and plotting gas absorption. For RT\n"
           "calculations, gas absorption is calculated or extracted locally,\n"
@@ -3190,7 +3190,7 @@
           "\n"
           "Unit:       1/m\n"
           "\n"
-          "Dimensions: [species, f_grid, *stokes_dim*, stokes_dim, p_grid, lat_grid, lon_grid]\n"),
+          "Dimensions: [species, f_grid, ``stokes_dim``, stokes_dim, p_grid, lat_grid, lon_grid]\n"),
       GROUP("Tensor7")));
 
   wsv_data.push_back(WsvRecord(
@@ -3224,7 +3224,7 @@
           "The original pressure grid before optimization.\n"
           "\n"
           "This variable is used to interpolate *cloudbox_field* back to its original\n"
-          "size after the calculation with *OptimizeDoitPressureGrid*.\n"
+          "size after the calculation with ``OptimizeDoitPressureGrid``.\n"
           "The variable is listed as a subentry to\n"
           "\"workspace variables\".\n"
           "\n"
@@ -3316,36 +3316,6 @@
       GROUP("Numeric")));
 
   wsv_data.push_back(WsvRecord(
-<<<<<<< HEAD
-=======
-      NAME("refellipsoid"),
-      DESCRIPTION(
-          "Reference ellipsoid.\n"
-          "\n"
-          "This vector specifies the shape of the reference ellipsoid. The\n"
-          "vector must have length 2, where the two elements are:\n"
-          "\n"
-          "1. Equatorial radius.\n"
-          "2. The eccentricity.\n"
-          "\n"
-          "The eccentricity is sqrt(1-b * b/a * a) where a and b are equatorial and\n"
-          "polar radius, respectively. If the eccentricity is set to 0, an\n"
-          "average radius should be used instead of the equatorial one.\n"
-          "\n"
-          "The eccentricity must be 0 for 1D calculations, as a spherical Earth\n"
-          "is implied by setting *atmosphere_dim* to 1. For 2D, the selected\n"
-          "ellipsoid parameters should be selected according to cross-section\n"
-          "between the real ellipsoid and the 2D plane considered. That is\n"
-          "the applied ellipsoid shall have een converted to match the internal\n"
-          "treatment of 2D cases. For 3D, models can be used, such as WGS84.\n"
-          "\n"
-          "Usage:  Set by the user.\n"
-          "\n"
-          "Size:   [ 2 ]\n"),
-      GROUP("Vector")));
-
-  wsv_data.push_back(WsvRecord(
->>>>>>> 6d2fe82e
       NAME("retrieval_checked"),
       DESCRIPTION(
           "Flag indicating completeness and consistency of retrieval setup.\n"
@@ -3531,28 +3501,7 @@
           "Switch between integration approaches for radiative transfer steps.\n"
           "\n"
           "See each WSM using this varaible as input for available options.\n"),
-<<<<<<< HEAD
-      GROUP("String")));
-=======
       GROUP("String"), String{"default"}));
-
-  wsv_data.push_back(WsvRecord(
-      NAME("rtp_nlte"),
-      DESCRIPTION(
-          "NLTE temperature/ratio at a radiative transfer point.\n"
-          "\n"
-          "This vector variable can hold the NLTE temperature/ratio. It is intended\n"
-          "mainly for communication with various methods and agendas, such as\n"
-          "methods and agendas calculating absorption coefficients.\n"
-          "The WSV is used as input to methods and agendas calculating radiative\n"
-          "properties for a given conditions.\n"
-          "\n"
-          "Usage: Communication variable.\n"
-          "\n"
-          "Units: [ K/# ]\n\n"
-          "Size:  [ NLTE levels, 1, 1, 1 ] or [ 0, 0, 0, 0 ]\n"),
-      GROUP("EnergyLevelMap")));
->>>>>>> 6d2fe82e
 
   wsv_data.push_back(WsvRecord(
       NAME("rtp_vmr"),
@@ -4009,7 +3958,7 @@
           "The sensor position for each measurement block.\n"
           "\n"
           "The sensor positions are specified as a matrix, where the number of\n"
-          "columns shall be equal to *atmosphere_dim*. Column 1 shall contain\n"
+          "columns shall be equal to ``atmosphere_dim``. Column 1 shall contain\n"
           "the altitude of the sensor platform, column 2 the latitude and the \n"
           "last column the longitude. The number of rows corresponds to the\n"
           "number of measurement blocks.\n"
@@ -4528,11 +4477,11 @@
   wsv_data.push_back(WsvRecord(
       NAME("surface_props_names"),
       DESCRIPTION(
-          "Name on surface properties found in *surface_props_data*.\n"
-          "\n"
-          "Each string names a property in *surface_props_data*. The user is free\n"
+          "Name on surface properties found in ``surface_props_data``.\n"
+          "\n"
+          "Each string names a property in ``surface_props_data``. The user is free\n"
           "to include data with any name, but the surface methods making use of\n"
-          "*surface_props_data* expect data to be named in a specific way. See\n"
+          "``surface_props_data`` expect data to be named in a specific way. See\n"
           "the documentation of each method for recognised choices.\n"
           "\n"
           "Size:  [ number of props. ]\n"),
@@ -4785,198 +4734,6 @@
       GROUP("Matrix"), Matrix{}));
 
   wsv_data.push_back(WsvRecord(
-<<<<<<< HEAD
-=======
-      NAME("t_field"),
-      DESCRIPTION(
-          "The field of atmospheric temperatures.\n"
-          "\n"
-          "This variable gives the atmospheric temperature at each crossing of\n"
-          "the pressure, latitude and longitude grids.\n"
-          "\n"
-          "The temperature for a point between the grid crossings is obtained \n"
-          "by (multi-)linear interpolation of the *t_field*.\n"
-          "\n"
-          "See further the ARTS user guide (AUG). Use the index to find where\n"
-          "this variable is discussed. The variable is listed as a subentry to\n"
-          "\"workspace variables\".\n"
-          "\n"
-          "Usage:      Output of *AtmFieldsCalc*.\n"
-          "\n"
-          "Unit:       K\n"
-          "\n"
-          "Dimensions: [ p_grid, lat_grid, lon_grid ]\n"),
-      GROUP("Tensor3")));
-
-  wsv_data.push_back(WsvRecord(
-      NAME("nlte_field"),
-      DESCRIPTION(
-          "The field of NLTE temperatures and/or ratios.\n"
-          "\n"
-          "This variable gives the NLTE temperature/ratio at each crossing of\n"
-          "the pressure, latitude and longitude grids.  The size of the\n"
-          "array is the number of NLTE levels in all molecules.\n"
-          "\n"
-          "The temperature/ratio for a point between the grid crossings is obtained \n"
-          "by (multi-)linear interpolation of the *nlte_field*.\n"
-          "\n"
-          "There are two types of NLTE computations available in ARTS.  One from\n"
-          "giving excitiation temperatures that makes the absorption/emission diverge\n"
-          "from LTE.  The other is to use the absolute ratios of upper-to-lower states at\n"
-          "the levels of interest.\n"
-          ""
-          "\n"
-          "Units:       [ K or \% ]]\n"
-          "\n"
-          "Dimensions: [ NLTE levels, p_grid, lat_grid, lon_grid ] or [ 0, 0, 0, 0 ]\n"),
-      GROUP("EnergyLevelMap"), EnergyLevelMap{}));
-
-  wsv_data.push_back(WsvRecord(
-      NAME("t_field_raw"),
-      DESCRIPTION(
-          "Raw data for atmospheric temperatures.\n"
-          "\n"
-          "This variable gives the atmospheric temperature as stored in the \n"
-          "database for the atmospheric scenarios.\n"
-          "\n"
-          "See further the ARTS user guide (AUG). Use the index to find where\n"
-          "this variable is discussed. The variable is listed as a subentry to\n"
-          "\"workspace variables\".\n"
-          "\n"
-          "Usage: Set by the user by choosing a climatology.\n"
-          "\n"
-          "Unit:  K\n"
-          "\n"
-          "Size:\n"
-          "\n"
-          "-  GriddedField3\n"
-          "\n"
-          "  -     [N_p]\n"
-          "  -     [N_lat]\n"
-          "  -     [N_lon]\n"
-          "  -     [N_p, N_lat, N_lon] \n"),
-      GROUP("GriddedField3")));
-
-  wsv_data.push_back(WsvRecord(
-      NAME("nlte_field_raw"),
-      ("Raw data for NLTE temperatures and/or ratios.\n"
-       "\n"
-       "This variable gives the NLTE temperature/ratio as stored in the \n"
-       "database for the atmospheric scenarios.\n"
-       "\n"
-       "See further the ARTS user guide (AUG). Use the index to find where\n"
-       "this variable is discussed. The variable is listed as a subentry to\n"
-       "\"workspace variables\".\n"
-       "\n"
-       "Usage: Set by the user by choosing a climatology.\n"
-       "\n"
-       "Unit:  K\n"
-       "\n"
-       "Size:\n"
-       "\n"
-       "- ArrayOfGriddedField3 \n"
-       "\n"
-       "  -     [NLTE levels] or [ 0 ]\n"
-       "\n"
-       "    -    [N_p] \n"
-       "    -    [N_lat] \n"
-       "    -    [N_lon] \n"
-       "    -    [N_p, N_lat, N_lon] \n"),
-      GROUP("ArrayOfGriddedField3")));
-
-  wsv_data.push_back(WsvRecord(
-      NAME("t_surface"),
-      DESCRIPTION(
-          "The surface temperature.\n"
-          "\n"
-          "This variable holds the temperature of the surface at each latitude\n"
-          "and longitude grid crossing. The normal case should be that this \n"
-          "temperature field is interpolated to obtain *surface_skin_t*.\n"
-          "Accordingly, for 1D cases it could be a better idea to specify\n"
-          "*surface_skin_t* directly.\n"
-          "\n"
-          "These temperature shall be selected considering the radiative\n"
-          "properties of the surface, and can differ from the \"bulk\"\n"
-          "temperatures.\n"
-          "\n"
-          "Usage:      Set by user.\n"
-          "\n"
-          "Unit:       K\n"
-          "\n"
-          "Dimensions: [ lat_grid, lon_grid ]\n"),
-      GROUP("Matrix")));
-
-  wsv_data.push_back(WsvRecord(
-      NAME("verbosity"),
-      DESCRIPTION(
-          "ARTS verbosity.\n"
-          "\n"
-          "The verbosity variable is implicitly passed to all workspace methods.\n"
-          "It can be used to dynamically control the reporting level during\n"
-          "runtime.\n"
-          "\n"
-          "Usage:    Set by user.\n"
-          "\n"
-          "See also:\n"
-          "          *verbosityInit*\n"
-          "          *verbositySet*\n"
-          "          *verbositySetAgenda*\n"
-          "          *verbositySetScreen*\n"
-          "          *verbositySetFile*\n"),
-      GROUP("Verbosity")));
-
-  wsv_data.push_back(WsvRecord(
-      NAME("vmr_field"),
-      DESCRIPTION(
-          "VMR field.\n"
-          "\n"
-          "This variable gives the volume mixing ratio of the chosen gaseous \n"
-          "species as a function of p_grid, lat_grid, lon_grid. \n"
-          "\n"
-          "See further the ARTS user guide (AUG). Use the index to find where\n"
-          "this variable is discussed. The variable is listed as a subentry to\n"
-          "\"workspace variables\".\n"
-          "\n"
-          "Units: [ Differ between the elements, can be VMR, kg/m3 or #/m3. ]\n"
-          "\n"
-          "Dimensions: [species, p_grid, lat_grid, lon_grid]\n"),
-      GROUP("Tensor4")));
-
-  wsv_data.push_back(WsvRecord(
-      NAME("vmr_field_raw"),
-      DESCRIPTION(
-          "VMR data for the chosen gaseous species.\n"
-          "\n"
-          "This variable contains the volume mixing ratios (VMR) for all \n"
-          "chosen gaseous species. It includes the grids corresponding to the \n"
-          "grids in the database. \n"
-          "*vmr_field_raw* is an Array of Array of Tensor3. It contains one \n"
-          "gridded field for each species which contains the data and \n"
-          "also the grids.\n"
-          "For the calculation the data is \n"
-          "interpolated on *p_grid*, *lat_grid* and *lon_grid*\n"
-          "\n"
-          "Usage:\n"
-          "\n"
-          "- Output of *AtmRawRead*.\n"
-          "- Input to *AtmFieldsCalc*.\n"
-          "\n"
-          "Unit:  absolute number\n"
-          "\n"
-          "Size:\n"
-          "\n"
-          "- Array[number of absorption species]\n"
-          "\n"
-          "  -     GriddedField3\n"
-          "\n"
-          "    -    [N_p] \n"
-          "    -    [N_lat] \n"
-          "    -    [N_lon] \n"
-          "    -    [N_p, N_lat, N_lon] \n"),
-      GROUP("ArrayOfGriddedField3")));
-
-  wsv_data.push_back(WsvRecord(
->>>>>>> 6d2fe82e
       NAME("water_p_eq_agenda"),
       DESCRIPTION("Agenda to calculate the saturation pressure of water.\n"),
       GROUP("Agenda")));
@@ -5419,66 +5176,6 @@
       GROUP("Index")));
 
   wsv_data.push_back(WsvRecord(
-<<<<<<< HEAD
-=======
-      NAME("z_field"),
-      DESCRIPTION(
-          "The field of geometrical altitudes.\n"
-          "\n"
-          "This variable gives the geometrical altitude, above the ellipsoid, of\n"
-          "each crossing of the pressure, latitude and longitude grids. For 1D\n"
-          "cases the altitudes give the geometrical position of the pressure\n"
-          "levels.\n"
-          "\n"
-          "For each geographical position (lat,lon), the values must be sorted\n"
-          "in increasing order, with no repetitions. Otherwise the altitudes\n"
-          "can be set to arbitrary values. Hydrostatic equilibrium is not\n"
-          "applied automatically. If hydrostatic equilibrium applies, *z_field*\n"
-          "must be set by a method ensuring that this criterium is fulfilled.\n"
-          "\n"
-          "The radius (from the coordinate centre) for a point between the grid\n"
-          "crossings is obtained by a (multi-)linear interpolation of the sum\n"
-          "of the ellipsoid radius and *z_field*.\n"
-          "\n"
-          "See further the ARTS user guide (AUG). Use the index to find where\n"
-          "this variable is discussed. The variable is listed as a subentry to\n"
-          "\"workspace variables\".\n"
-          "\n"
-          "Usage:      Output of *AtmFieldsCalc*\n"
-          "\n"
-          "Unit:       m\n"
-          "\n"
-          "Dimensions: [ p_grid, lat_grid, lon_grid ]\n"),
-      GROUP("Tensor3")));
-
-  wsv_data.push_back(WsvRecord(
-      NAME("z_field_raw"),
-      DESCRIPTION(
-          "Raw data for geometrical altitudes.\n"
-          "\n"
-          "This variable gives the geometrical altitudes as stored in the \n"
-          "database for atmospheric scenarios.\n"
-          "\n"
-          "See further the ARTS user guide (AUG). Use the index to find where\n"
-          "this variable is discussed. The variable is listed as a subentry to\n"
-          "\"workspace variables\".\n"
-          "\n"
-          "Usage: Set by the user by choosing a climatology.\n"
-          "\n"
-          "Unit:  K\n"
-          "\n"
-          "Size:\n"
-          "\n"
-          "-  GriddedField3\n"
-          "\n"
-          "  -     [N_p]\n"
-          "  -     [N_lat]\n"
-          "  -     [N_lon]\n"
-          "  -     [N_p, N_lat, N_lon]\n"),
-      GROUP("GriddedField3")));
-
-  wsv_data.push_back(WsvRecord(
->>>>>>> 6d2fe82e
       NAME("z_hse_accuracy"),
       DESCRIPTION(
           "Minimum accuracy for calculation of hydrostatic equilibrium.\n"
